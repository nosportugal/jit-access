--- conflicted
+++ resolved
@@ -15,9 +15,8 @@
 * Create an audit trail that indicates why privileges were activated.
 * Conduct audits and reviews for analyzing past activity.
 
-<<<<<<< HEAD
 > :memo: **Note:** Just-In-Time Access uses the Policy Analyzer API. Starting January 15, 2024, this API will be subject to [new quota restrictions and might require a Security Command Center subscription](https://cloud.google.com/policy-intelligence/docs/billing-questions#pricing-changes). For further information, see [#193](https://github.com/GoogleCloudPlatform/jit-access/issues/193). 
-=======
+
 ## Filter project visibility
 
 Use the `REQUIRED_PROJECT_TAG_PATH` env var to filter the list of projects based on a (namespaced) tag:
@@ -32,7 +31,6 @@
 ```sh
 resource.matchTag('{namespaced_key_name}', '{short_key_value}')
 ```
->>>>>>> 9b98d68f
 
 ## Activate roles on demand
 
