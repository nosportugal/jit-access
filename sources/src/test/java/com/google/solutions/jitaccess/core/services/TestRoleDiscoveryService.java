--- conflicted
+++ resolved
@@ -116,11 +116,7 @@
     var service = new RoleDiscoveryService(
       assetAdapter,
       resourceManagerAdapter,
-<<<<<<< HEAD
-      new RoleDiscoveryService.Options("organizations/0", null));
-=======
-      new RoleDiscoveryService.Options("organizations/0"));
->>>>>>> 9b98d68f
+      new RoleDiscoveryService.Options("organizations/0", null, null));
 
     var projectIds = service.listAvailableProjects(SAMPLE_USER);
     assertNotNull(projectIds);
@@ -153,11 +149,7 @@
     var service = new RoleDiscoveryService(
       assetAdapter,
       resourceManagerAdapter,
-<<<<<<< HEAD
-      new RoleDiscoveryService.Options("organizations/0", null));
-=======
-      new RoleDiscoveryService.Options("organizations/0"));
->>>>>>> 9b98d68f
+      new RoleDiscoveryService.Options("organizations/0", null, null));
 
     var projectIds = service.listAvailableProjects(SAMPLE_USER);
     assertNotNull(projectIds);
@@ -187,11 +179,7 @@
     var service = new RoleDiscoveryService(
       assetAdapter,
       resourceManagerAdapter,
-<<<<<<< HEAD
-      new RoleDiscoveryService.Options("organizations/0", null));
-=======
-      new RoleDiscoveryService.Options("organizations/0"));
->>>>>>> 9b98d68f
+      new RoleDiscoveryService.Options("organizations/0", null, null));
 
     var projectIds = service.listAvailableProjects(SAMPLE_USER);
     assertNotNull(projectIds);
@@ -232,11 +220,7 @@
     var service = new RoleDiscoveryService(
       assetAdapter,
       resourceManagerAdapter,
-<<<<<<< HEAD
-      new RoleDiscoveryService.Options("organizations/0", null));
-=======
-      new RoleDiscoveryService.Options("organizations/0"));
->>>>>>> 9b98d68f
+      new RoleDiscoveryService.Options("organizations/0", null, null));
 
     var projectIds = service.listAvailableProjects(SAMPLE_USER);
     assertNotNull(projectIds);
@@ -266,11 +250,7 @@
     var service = new RoleDiscoveryService(
       assetAdapter,
       resourceManagerAdapter,
-<<<<<<< HEAD
-      new RoleDiscoveryService.Options("organizations/0", null));
-=======
-      new RoleDiscoveryService.Options("organizations/0"));
->>>>>>> 9b98d68f
+      new RoleDiscoveryService.Options("organizations/0", null, null));
 
     var roles = service.listEligibleProjectRoles(SAMPLE_USER, SAMPLE_PROJECT_ID_1);
 
@@ -300,11 +280,7 @@
     var service = new RoleDiscoveryService(
       assetAdapter,
       resourceManagerAdapter,
-<<<<<<< HEAD
-      new RoleDiscoveryService.Options("organizations/0", null));
-=======
-      new RoleDiscoveryService.Options("organizations/0"));
->>>>>>> 9b98d68f
+      new RoleDiscoveryService.Options("organizations/0", null, null));
 
     var roles = service.listEligibleProjectRoles(SAMPLE_USER, SAMPLE_PROJECT_ID_1);
 
@@ -337,11 +313,7 @@
     var service = new RoleDiscoveryService(
       assetAdapter,
       resourceManagerAdapter,
-<<<<<<< HEAD
-      new RoleDiscoveryService.Options("organizations/0", null));
-=======
-      new RoleDiscoveryService.Options("organizations/0"));
->>>>>>> 9b98d68f
+      new RoleDiscoveryService.Options("organizations/0", null, null));
 
     var roles = service.listEligibleProjectRoles(SAMPLE_USER, SAMPLE_PROJECT_ID_1);
 
@@ -377,11 +349,7 @@
     var service = new RoleDiscoveryService(
       assetAdapter,
       resourceManagerAdapter,
-<<<<<<< HEAD
-      new RoleDiscoveryService.Options("organizations/0", null));
-=======
-      new RoleDiscoveryService.Options("organizations/0"));
->>>>>>> 9b98d68f
+      new RoleDiscoveryService.Options("organizations/0", null, null));
 
     var roles = service.listEligibleProjectRoles(SAMPLE_USER, SAMPLE_PROJECT_ID_1);
 
@@ -429,11 +397,7 @@
     var service = new RoleDiscoveryService(
       assetAdapter,
       resourceManagerAdapter,
-<<<<<<< HEAD
-      new RoleDiscoveryService.Options("organizations/0", null));
-=======
-      new RoleDiscoveryService.Options("organizations/0"));
->>>>>>> 9b98d68f
+      new RoleDiscoveryService.Options("organizations/0", null, null));
 
     var roles = service.listEligibleProjectRoles(SAMPLE_USER, SAMPLE_PROJECT_ID_1);
 
@@ -472,15 +436,9 @@
             "CONDITIONAL"))));
 
     var service = new RoleDiscoveryService(
-<<<<<<< HEAD
         assetAdapter,
         resourceManagerAdapter,
-      new RoleDiscoveryService.Options("organizations/0", null));
-=======
-      assetAdapter,
-      resourceManagerAdapter,
-      new RoleDiscoveryService.Options("organizations/0"));
->>>>>>> 9b98d68f
+      new RoleDiscoveryService.Options("organizations/0", null, null));
 
     var roles = service.listEligibleProjectRoles(SAMPLE_USER, SAMPLE_PROJECT_ID_1);
 
@@ -528,11 +486,7 @@
     var service = new RoleDiscoveryService(
       assetAdapter,
       resourceManagerAdapter,
-<<<<<<< HEAD
-      new RoleDiscoveryService.Options("organizations/0", null));
-=======
-      new RoleDiscoveryService.Options("organizations/0"));
->>>>>>> 9b98d68f
+      new RoleDiscoveryService.Options("organizations/0", null, null));
 
     var roles = service.listEligibleProjectRoles(SAMPLE_USER, SAMPLE_PROJECT_ID_1);
 
@@ -582,11 +536,7 @@
     var service = new RoleDiscoveryService(
       assetAdapter,
       resourceManagerAdapter,
-<<<<<<< HEAD
-      new RoleDiscoveryService.Options("organizations/0", null));
-=======
-      new RoleDiscoveryService.Options("organizations/0"));
->>>>>>> 9b98d68f
+      new RoleDiscoveryService.Options("organizations/0", null, null));
 
     var roles = service.listEligibleProjectRoles(SAMPLE_USER, SAMPLE_PROJECT_ID_1);
 
@@ -641,11 +591,7 @@
     var service = new RoleDiscoveryService(
       assetAdapter,
       resourceManagerAdapter,
-<<<<<<< HEAD
-      new RoleDiscoveryService.Options("organizations/0", null));
-=======
-      new RoleDiscoveryService.Options("organizations/0"));
->>>>>>> 9b98d68f
+      new RoleDiscoveryService.Options("organizations/0", null, null));
 
     var roles = service.listEligibleProjectRoles(SAMPLE_USER, SAMPLE_PROJECT_ID_1);
 
@@ -708,11 +654,7 @@
     var service = new RoleDiscoveryService(
       assetAdapter,
       resourceManagerAdapter,
-<<<<<<< HEAD
-      new RoleDiscoveryService.Options("organizations/0", null));
-=======
-      new RoleDiscoveryService.Options("organizations/0"));
->>>>>>> 9b98d68f
+      new RoleDiscoveryService.Options("organizations/0", null, null));
 
     var roles = service.listEligibleProjectRoles(SAMPLE_USER, SAMPLE_PROJECT_ID_1);
 
@@ -754,11 +696,7 @@
     var service = new RoleDiscoveryService(
       assetAdapter,
       resourceManagerAdapter,
-<<<<<<< HEAD
-      new RoleDiscoveryService.Options("organizations/0", null));
-=======
-      new RoleDiscoveryService.Options("organizations/0"));
->>>>>>> 9b98d68f
+      new RoleDiscoveryService.Options("organizations/0", null, null));
 
     var roles = service.listEligibleProjectRoles(SAMPLE_USER, SAMPLE_PROJECT_ID_1);
 
@@ -813,12 +751,7 @@
     var service = new RoleDiscoveryService(
       assetAdapter,
       resourceManagerAdapter,
-<<<<<<< HEAD
-      new RoleDiscoveryService.Options("organizations/0", null));
-=======
-      new RoleDiscoveryService.Options("organizations/0"));
->>>>>>> 9b98d68f
-
+      new RoleDiscoveryService.Options("organizations/0", null, null));
     var roles = service.listEligibleProjectRoles(SAMPLE_USER, SAMPLE_PROJECT_ID_1);
 
     assertNotNull(roles.getWarnings());
@@ -889,11 +822,7 @@
     var service = new RoleDiscoveryService(
       assetAdapter,
       resourceManagerAdapter,
-<<<<<<< HEAD
-      new RoleDiscoveryService.Options("organizations/0", null));
-=======
-      new RoleDiscoveryService.Options("organizations/0"));
->>>>>>> 9b98d68f
+      new RoleDiscoveryService.Options("organizations/0", null, null));
 
     var roles = service.listEligibleProjectRoles(
       SAMPLE_USER,
@@ -956,11 +885,7 @@
     var service = new RoleDiscoveryService(
       assetAdapter,
       resourceManagerAdapter,
-<<<<<<< HEAD
-      new RoleDiscoveryService.Options("organizations/0", null));
-=======
-      new RoleDiscoveryService.Options("organizations/0"));
->>>>>>> 9b98d68f
+      new RoleDiscoveryService.Options("organizations/0", null, null));
 
     var roles = service.listEligibleProjectRoles(
       SAMPLE_USER,
@@ -1023,11 +948,7 @@
     var service = new RoleDiscoveryService(
       assetAdapter,
       resourceManagerAdapter,
-<<<<<<< HEAD
-      new RoleDiscoveryService.Options("organizations/0", null));
-=======
-      new RoleDiscoveryService.Options("organizations/0"));
->>>>>>> 9b98d68f
+      new RoleDiscoveryService.Options("organizations/0", null, null));
 
     var roles = service.listEligibleProjectRoles(
       SAMPLE_USER,
@@ -1069,11 +990,7 @@
     var service = new RoleDiscoveryService(
       assetAdapter,
       resourceManagerAdapter,
-<<<<<<< HEAD
-      new RoleDiscoveryService.Options("organizations/0", null));
-=======
-      new RoleDiscoveryService.Options("organizations/0"));
->>>>>>> 9b98d68f
+      new RoleDiscoveryService.Options("organizations/0", null, null));
 
     assertThrows(
       AccessDeniedException.class,
@@ -1111,11 +1028,7 @@
     var service = new RoleDiscoveryService(
       assetAdapter,
       resourceManagerAdapter,
-<<<<<<< HEAD
-      new RoleDiscoveryService.Options("organizations/0", null));
-=======
-      new RoleDiscoveryService.Options("organizations/0"));
->>>>>>> 9b98d68f
+      new RoleDiscoveryService.Options("organizations/0", null, null));
 
     var approvers = service.listEligibleUsersForProjectRole(
         SAMPLE_USER,
@@ -1170,11 +1083,7 @@
     var service = new RoleDiscoveryService(
       assetAdapter,
       resourceManagerAdapter,
-<<<<<<< HEAD
-      new RoleDiscoveryService.Options("organizations/0", null));
-=======
-      new RoleDiscoveryService.Options("organizations/0"));
->>>>>>> 9b98d68f
+      new RoleDiscoveryService.Options("organizations/0", null, null));
 
     var approvers = service.listEligibleUsersForProjectRole(
       SAMPLE_USER,
@@ -1197,7 +1106,7 @@
     var service = new RoleDiscoveryService(
             assetAdapter,
             resourceManagerAdapter,
-            new RoleDiscoveryService.Options("organizations/0", "parent:folder/0"));
+            new RoleDiscoveryService.Options("organizations/0", "parent:folder/0", null));
 
     var projectIds = service.listAvailableProjects(SAMPLE_USER);
     assertNotNull(projectIds);
@@ -1216,7 +1125,7 @@
     var service = new RoleDiscoveryService(
             assetAdapter,
             resourceManagerAdapter,
-            new RoleDiscoveryService.Options("organizations/0", "parent:folder/0"));
+            new RoleDiscoveryService.Options("organizations/0", "parent:folder/0", null));
 
     var projectIds = service.listAvailableProjects(SAMPLE_USER);
     assertNotNull(projectIds);
