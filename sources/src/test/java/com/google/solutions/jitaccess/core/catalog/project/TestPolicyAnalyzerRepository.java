//
// Copyright 2023 Google LLC
//
// Licensed to the Apache Software Foundation (ASF) under one
// or more contributor license agreements.  See the NOTICE file
// distributed with this work for additional information
// regarding copyright ownership.  The ASF licenses this file
// to you under the Apache License, Version 2.0 (the
// "License"); you may not use this file except in compliance
// with the License.  You may obtain a copy of the License at
//
//   http://www.apache.org/licenses/LICENSE-2.0
//
// Unless required by applicable law or agreed to in writing,
// software distributed under the License is distributed on an
// "AS IS" BASIS, WITHOUT WARRANTIES OR CONDITIONS OF ANY
// KIND, either express or implied.  See the License for the
// specific language governing permissions and limitations
// under the License.
//

package com.google.solutions.jitaccess.core.catalog.project;

import com.google.api.services.cloudasset.v1.model.*;
<<<<<<< HEAD
import com.google.api.services.cloudresourcemanager.v3.model.EffectiveTag;
import com.google.solutions.jitaccess.core.ProjectId;
=======
import com.google.solutions.jitaccess.cel.TemporaryIamCondition;
import com.google.solutions.jitaccess.core.catalog.ProjectId;
>>>>>>> 762d035f
import com.google.solutions.jitaccess.core.RoleBinding;
import com.google.solutions.jitaccess.core.auth.UserId;
import com.google.solutions.jitaccess.core.catalog.ActivationType;
import com.google.solutions.jitaccess.core.clients.PolicyAnalyzerClient;
import com.google.solutions.jitaccess.core.clients.ResourceManagerClient;
import org.junit.jupiter.api.Test;
import org.mockito.Mockito;

import java.time.Instant;
import java.time.temporal.ChronoUnit;
import java.util.EnumSet;
import java.util.List;
import java.util.Optional;

import static org.junit.jupiter.api.Assertions.*;
import static org.mockito.ArgumentMatchers.anyString;
import static org.mockito.ArgumentMatchers.eq;
import static org.mockito.Mockito.when;

public class TestPolicyAnalyzerRepository {
  private static final UserId SAMPLE_USER = new UserId("user-1@example.com");
  private static final UserId SAMPLE_APPROVING_USER_1 = new UserId("approver-1@example.com");
  private static final UserId SAMPLE_APPROVING_USER_2 = new UserId("approver-2@example.com");
  private static final ProjectId SAMPLE_PROJECT_ID_1 = new ProjectId("project-1");
  private static final ProjectId SAMPLE_PROJECT_ID_2 = new ProjectId("project-2");
  private static final String SAMPLE_ROLE_1 = "roles/resourcemanager.role1";
  private static final String SAMPLE_ROLE_2 = "roles/resourcemanager.role2";
  private static final String JIT_CONDITION = "has({}.jitAccessConstraint)";
  private static final String MPA_CONDITION = "has({}.multiPartyApprovalConstraint)";
  private static final String VALID_TEMPORARY_CONDITION =
    new TemporaryIamCondition(Instant.now(), Instant.now().plus(1, ChronoUnit.HOURS)).toString();
  private static final String EXPIRED_TEMPORARY_CONDITION =
    new TemporaryIamCondition(Instant.EPOCH, Instant.now().minus(1, ChronoUnit.HOURS)).toString();

  private static IamPolicyAnalysisResult createIamPolicyAnalysisResult(
    String resource,
    String role,
    UserId user
  ) {
    return new IamPolicyAnalysisResult()
      .setAttachedResourceFullName(resource)
      .setAccessControlLists(List.of(new GoogleCloudAssetV1AccessControlList()
        .setResources(List.of(new GoogleCloudAssetV1Resource()
          .setFullResourceName(resource)))))
      .setIamBinding(new Binding()
        .setMembers(List.of("user:" + user))
        .setRole(role));
  }

  private static IamPolicyAnalysisResult createConditionalIamPolicyAnalysisResult(
    String resource,
    String role,
    UserId user,
    String condition,
    String conditionTitle,
    String evaluationResult
  ) {
    return new IamPolicyAnalysisResult()
      .setAttachedResourceFullName(resource)
      .setAccessControlLists(List.of(new GoogleCloudAssetV1AccessControlList()
        .setResources(List.of(new GoogleCloudAssetV1Resource()
          .setFullResourceName(resource)))
        .setConditionEvaluation(new ConditionEvaluation()
          .setEvaluationValue(evaluationResult))))
      .setIamBinding(new Binding()
        .setMembers(List.of("user:" + user))
        .setRole(role)
        .setCondition(new Expr()
          .setTitle(conditionTitle)
          .setExpression(condition)))
      .setIdentityList(new GoogleCloudAssetV1IdentityList()
        .setIdentities(List.of(
          new GoogleCloudAssetV1Identity().setName("user:" + user.email),
          new GoogleCloudAssetV1Identity().setName("serviceAccount:ignoreme@x.iam.gserviceaccount.com"),
          new GoogleCloudAssetV1Identity().setName("group:ignoreme@example.com"))));
  }
  
  // ---------------------------------------------------------------------
  // findProjectsWithEntitlements.
  // ---------------------------------------------------------------------

  @Test
  public void whenAnalysisResultEmpty_ThenFindProjectsWithEntitlementsReturnsEmptyList() throws Exception {
    var assetAdapter = Mockito.mock(PolicyAnalyzerClient.class);
    var resourceManagerAdapter = Mockito.mock(ResourceManagerClient.class);

    when(assetAdapter
      .findAccessibleResourcesByUser(
        anyString(),
        eq(SAMPLE_USER),
        eq(Optional.of("resourcemanager.projects.get")),
        eq(Optional.empty()),
        eq(true)))
      .thenReturn(new IamPolicyAnalysis());

    var analyzer = new PolicyAnalyzerRepository(
      assetAdapter,
      resourceManagerAdapter,
      new PolicyAnalyzerRepository.Options("organizations/0", null));

    var projectIds = analyzer.findProjectsWithEntitlements(SAMPLE_USER);
    assertNotNull(projectIds);
    assertEquals(0, projectIds.size());
  }

  @Test
  public void whenAnalysisResultContainsAcsWithUnrecognizedConditions_ThenFindProjectsWithEntitlementsReturnsEmptyList()
    throws Exception {
    var assetAdapter = Mockito.mock(PolicyAnalyzerClient.class);
    var resourceManagerAdapter = Mockito.mock(ResourceManagerClient.class);

    when(assetAdapter
      .findAccessibleResourcesByUser(
        anyString(),
        eq(SAMPLE_USER),
        eq(Optional.of("resourcemanager.projects.get")),
        eq(Optional.empty()),
        eq(true)))
      .thenReturn(new IamPolicyAnalysis()
        .setAnalysisResults(List.of(
          createConditionalIamPolicyAnalysisResult(
            SAMPLE_PROJECT_ID_1.getFullResourceName(),
            SAMPLE_ROLE_1,
            SAMPLE_USER,
            "a==b",
            "unrecognized condition",
            "TRUE"))));

    var service = new PolicyAnalyzerRepository(
      assetAdapter,
      resourceManagerAdapter,
      new PolicyAnalyzerRepository.Options("organizations/0", null));

    var projectIds = service.findProjectsWithEntitlements(SAMPLE_USER);
    assertNotNull(projectIds);
    assertEquals(0, projectIds.size());
  }

  @Test
  public void whenAnalysisContainsPermanentBinding_ThenFindProjectsWithEntitlementsReturnsProjectId()
    throws Exception {
    var assetAdapter = Mockito.mock(PolicyAnalyzerClient.class);
    var resourceManagerAdapter = Mockito.mock(ResourceManagerClient.class);

    when(assetAdapter
      .findAccessibleResourcesByUser(
        anyString(),
        eq(SAMPLE_USER),
        eq(Optional.of("resourcemanager.projects.get")),
        eq(Optional.empty()),
        eq(true)))
      .thenReturn(new IamPolicyAnalysis()
        .setAnalysisResults(List.of(
          createIamPolicyAnalysisResult(
            SAMPLE_PROJECT_ID_1.getFullResourceName(),
            SAMPLE_ROLE_1,
            SAMPLE_USER))));

    var service = new PolicyAnalyzerRepository(
      assetAdapter,
      resourceManagerAdapter,
      new PolicyAnalyzerRepository.Options("organizations/0", null));

    var projectIds = service.findProjectsWithEntitlements(SAMPLE_USER);
    assertNotNull(projectIds);
    assertEquals(1, projectIds.size());
    assertTrue(projectIds.contains(SAMPLE_PROJECT_ID_1));
  }

  @Test
  public void whenAnalysisContainsEligibleBindings_ThenFindProjectsWithEntitlementsReturnsProjectIds()
    throws Exception {
    var assetAdapter = Mockito.mock(PolicyAnalyzerClient.class);
    var resourceManagerAdapter = Mockito.mock(ResourceManagerClient.class);

    when(assetAdapter
      .findAccessibleResourcesByUser(
        anyString(),
        eq(SAMPLE_USER),
        eq(Optional.of("resourcemanager.projects.get")),
        eq(Optional.empty()),
        eq(true)))
      .thenReturn(new IamPolicyAnalysis()
        .setAnalysisResults(List.of(
          createConditionalIamPolicyAnalysisResult(
            SAMPLE_PROJECT_ID_1.getFullResourceName(),
            SAMPLE_ROLE_1,
            SAMPLE_USER,
            JIT_CONDITION,
            "eligible binding",
            "CONDITIONAL"),
          createConditionalIamPolicyAnalysisResult(
            SAMPLE_PROJECT_ID_2.getFullResourceName(),
            SAMPLE_ROLE_1,
            SAMPLE_USER,
            MPA_CONDITION,
            "eligible binding",
            "CONDITIONAL"))));

    var service = new PolicyAnalyzerRepository(
      assetAdapter,
      resourceManagerAdapter,
      new PolicyAnalyzerRepository.Options("organizations/0", null));

    var projectIds = service.findProjectsWithEntitlements(SAMPLE_USER);
    assertNotNull(projectIds);
    assertEquals(2, projectIds.size());
    assertTrue(projectIds.contains(SAMPLE_PROJECT_ID_1));
    assertTrue(projectIds.contains(SAMPLE_PROJECT_ID_2));
  }

  @Test
  public void whenUsingTag_ThenFindProjectsThatHaveTag()
    throws Exception {
    var assetAdapter = Mockito.mock(PolicyAnalyzerClient.class);
    var resourceManagerAdapter = Mockito.mock(ResourceManagerClient.class);
    var tagValue = "123456789/jit/on";

    when(assetAdapter
      .findAccessibleResourcesByUser(
        anyString(),
        eq(SAMPLE_USER),
        eq(Optional.of("resourcemanager.projects.get")),
        eq(Optional.empty()),
        eq(true)))
      .thenReturn(new IamPolicyAnalysis()
        .setAnalysisResults(List.of(
          createConditionalIamPolicyAnalysisResult(
            SAMPLE_PROJECT_ID_1.getFullResourceName(),
            SAMPLE_ROLE_1,
            SAMPLE_USER,
            JIT_CONDITION,
            "eligible binding",
            "CONDITIONAL"),
          createConditionalIamPolicyAnalysisResult(
            SAMPLE_PROJECT_ID_2.getFullResourceName(),
            SAMPLE_ROLE_1,
            SAMPLE_USER,
            MPA_CONDITION,
            "eligible binding",
            "CONDITIONAL"))));

    when(resourceManagerAdapter
      .getProjectEffectiveTags(
        SAMPLE_PROJECT_ID_1.getFullResourceName())
      ).thenReturn(
        List.of(new EffectiveTag().setNamespacedTagValue(tagValue))
      );

      when(resourceManagerAdapter
      .getProjectEffectiveTags(
        SAMPLE_PROJECT_ID_2.getFullResourceName())
      ).thenReturn(List.of());

    var service = new PolicyAnalyzerRepository(
      assetAdapter,
      resourceManagerAdapter,
      new PolicyAnalyzerRepository.Options("organizations/0", tagValue));

    var projectIds = service.findProjectsWithEntitlements(SAMPLE_USER);
    assertNotNull(projectIds);
    assertEquals(1, projectIds.size());
    assertTrue(projectIds.contains(SAMPLE_PROJECT_ID_1));
  }

  // ---------------------------------------------------------------------
  // FindEntitlements.
  // ---------------------------------------------------------------------

  @Test
  public void whenAnalysisResultEmpty_ThenFindEntitlementsReturnsEmptyList() throws Exception {
    var assetAdapter = Mockito.mock(PolicyAnalyzerClient.class);
    var resourceManagerAdapter = Mockito.mock(ResourceManagerClient.class);

    when(assetAdapter
      .findAccessibleResourcesByUser(
        anyString(),
        eq(SAMPLE_USER),
        eq(Optional.empty()),
        eq(Optional.of(SAMPLE_PROJECT_ID_1.getFullResourceName())),
        eq(false)))
      .thenReturn(new IamPolicyAnalysis());

    var service = new PolicyAnalyzerRepository(
      assetAdapter,
      resourceManagerAdapter,
      new PolicyAnalyzerRepository.Options("organizations/0", null));

    var entitlements = service.findEntitlements(
      SAMPLE_USER,
      SAMPLE_PROJECT_ID_1,
      EnumSet.of(ActivationType.JIT, ActivationType.MPA));

    assertNotNull(entitlements.warnings());
    assertEquals(0, entitlements.warnings().size());

    assertNotNull(entitlements.available());
    assertEquals(0, entitlements.available().size());
  }

  @Test
  public void whenAnalysisResultContainsEmptyAcl_ThenFindEntitlementsReturnsEmptyList() throws Exception {
    var assetAdapter = Mockito.mock(PolicyAnalyzerClient.class);
    var resourceManagerAdapter = Mockito.mock(ResourceManagerClient.class);

    when(assetAdapter
      .findAccessibleResourcesByUser(
        anyString(),
        eq(SAMPLE_USER),
        eq(Optional.empty()),
        eq(Optional.of(SAMPLE_PROJECT_ID_1.getFullResourceName())),
        eq(false)))
      .thenReturn(new IamPolicyAnalysis()
        .setAnalysisResults(List.of(
          new IamPolicyAnalysisResult().setAttachedResourceFullName(SAMPLE_PROJECT_ID_1.getFullResourceName()))));

    var service = new PolicyAnalyzerRepository(
      assetAdapter,
      resourceManagerAdapter,
      new PolicyAnalyzerRepository.Options("organizations/0", null));

    var entitlements = service.findEntitlements(
      SAMPLE_USER,
      SAMPLE_PROJECT_ID_1,
      EnumSet.of(ActivationType.JIT, ActivationType.MPA));

    assertNotNull(entitlements.warnings());
    assertEquals(0, entitlements.warnings().size());

    assertNotNull(entitlements.available());
    assertEquals(0, entitlements.available().size());
  }

  @Test
  public void whenAnalysisContainsNoEligibleRoles_ThenFindEntitlementsReturnsEmptyList() throws Exception {
    var assetAdapter = Mockito.mock(PolicyAnalyzerClient.class);
    var resourceManagerAdapter = Mockito.mock(ResourceManagerClient.class);

    when(assetAdapter
      .findAccessibleResourcesByUser(
        anyString(),
        eq(SAMPLE_USER),
        eq(Optional.empty()),
        eq(Optional.of(SAMPLE_PROJECT_ID_1.getFullResourceName())),
        eq(false)))
      .thenReturn(new IamPolicyAnalysis()
        .setAnalysisResults(List.of(
          createIamPolicyAnalysisResult(
            SAMPLE_PROJECT_ID_1.getFullResourceName(),
            SAMPLE_ROLE_1,
            SAMPLE_USER))));

    var service = new PolicyAnalyzerRepository(
      assetAdapter,
      resourceManagerAdapter,
      new PolicyAnalyzerRepository.Options("organizations/0", null));

    var entitlements = service.findEntitlements(
      SAMPLE_USER,
      SAMPLE_PROJECT_ID_1,
      EnumSet.of(ActivationType.JIT, ActivationType.MPA));

    assertNotNull(entitlements.warnings());
    assertEquals(0, entitlements.warnings().size());

    assertNotNull(entitlements.available());
    assertEquals(0, entitlements.available().size());
  }

  @Test
  public void whenAnalysisContainsJitEligibleBinding_ThenFindEntitlementsReturnsList() throws Exception {
    var assetAdapter = Mockito.mock(PolicyAnalyzerClient.class);
    var resourceManagerAdapter = Mockito.mock(ResourceManagerClient.class);

    when(assetAdapter
      .findAccessibleResourcesByUser(
        anyString(),
        eq(SAMPLE_USER),
        eq(Optional.empty()),
        eq(Optional.of(SAMPLE_PROJECT_ID_1.getFullResourceName())),
        eq(false)))
      .thenReturn(new IamPolicyAnalysis()
        .setAnalysisResults(List.of(
          createConditionalIamPolicyAnalysisResult(
            SAMPLE_PROJECT_ID_1.getFullResourceName(),
            SAMPLE_ROLE_1,
            SAMPLE_USER,
            JIT_CONDITION,
            "eligible binding",
            "CONDITIONAL"))));

    var service = new PolicyAnalyzerRepository(
      assetAdapter,
      resourceManagerAdapter,
      new PolicyAnalyzerRepository.Options("organizations/0", null));

    var entitlements = service.findEntitlements(
      SAMPLE_USER,
      SAMPLE_PROJECT_ID_1,
      EnumSet.of(ActivationType.JIT, ActivationType.MPA));

    assertNotNull(entitlements.warnings());
    assertEquals(0, entitlements.warnings().size());

    assertNotNull(entitlements.available());
    assertEquals(1, entitlements.available().size());

    var entitlement = entitlements.available().stream().findFirst().get();
    assertEquals(SAMPLE_PROJECT_ID_1, entitlement.id().projectId());
    assertEquals(SAMPLE_ROLE_1, entitlement.id().roleBinding().role());
    assertEquals(SAMPLE_ROLE_1, entitlement.name());
    assertEquals(ActivationType.JIT, entitlement.activationType());
    assertTrue(entitlements.currentActivations().isEmpty());
    assertTrue(entitlements.expiredActivations().isEmpty());
  }

  @Test
  public void whenAnalysisContainsDuplicateJitEligibleBinding_ThenFindEntitlementsReturnsList() throws Exception {
    var assetAdapter = Mockito.mock(PolicyAnalyzerClient.class);
    var resourceManagerAdapter = Mockito.mock(ResourceManagerClient.class);

    when(assetAdapter
      .findAccessibleResourcesByUser(
        anyString(),
        eq(SAMPLE_USER),
        eq(Optional.empty()),
        eq(Optional.of(SAMPLE_PROJECT_ID_1.getFullResourceName())),
        eq(false)))
      .thenReturn(new IamPolicyAnalysis()
        .setAnalysisResults(List.of(
          createConditionalIamPolicyAnalysisResult(
            SAMPLE_PROJECT_ID_1.getFullResourceName(),
            SAMPLE_ROLE_1,
            SAMPLE_USER,
            JIT_CONDITION,
            "eligible binding #1",
            "CONDITIONAL"),
          createConditionalIamPolicyAnalysisResult(
            SAMPLE_PROJECT_ID_1.getFullResourceName(),
            SAMPLE_ROLE_1,
            SAMPLE_USER,
            JIT_CONDITION,
            "eligible binding #2",
            "CONDITIONAL"))));

    var service = new PolicyAnalyzerRepository(
      assetAdapter,
      resourceManagerAdapter,
      new PolicyAnalyzerRepository.Options("organizations/0", null));

    var entitlements = service.findEntitlements(
      SAMPLE_USER,
      SAMPLE_PROJECT_ID_1,
      EnumSet.of(ActivationType.JIT, ActivationType.MPA));

    assertNotNull(entitlements.warnings());
    assertEquals(0, entitlements.warnings().size());

    assertNotNull(entitlements.available());
    assertEquals(1, entitlements.available().size());

    var entitlement = entitlements.available().stream().findFirst().get();
    assertEquals(SAMPLE_PROJECT_ID_1, entitlement.id().projectId());
    assertEquals(SAMPLE_ROLE_1, entitlement.id().roleBinding().role());
    assertEquals(SAMPLE_ROLE_1, entitlement.name());
    assertEquals(ActivationType.JIT, entitlement.activationType());
    assertTrue(entitlements.currentActivations().isEmpty());
    assertTrue(entitlements.expiredActivations().isEmpty());
  }

  @Test
  public void whenAnalysisContainsMpaEligibleBinding_ThenFindEntitlementsReturnsList() throws Exception {
    var assetAdapter = Mockito.mock(PolicyAnalyzerClient.class);
    var resourceManagerAdapter = Mockito.mock(ResourceManagerClient.class);

    when(assetAdapter
      .findAccessibleResourcesByUser(
        anyString(),
        eq(SAMPLE_USER),
        eq(Optional.empty()),
        eq(Optional.of(SAMPLE_PROJECT_ID_1.getFullResourceName())),
        eq(false)))
      .thenReturn(new IamPolicyAnalysis()
        .setAnalysisResults(List.of(
          createConditionalIamPolicyAnalysisResult(
            SAMPLE_PROJECT_ID_1.getFullResourceName(),
            SAMPLE_ROLE_1,
            SAMPLE_USER,
            MPA_CONDITION,
            "eligible binding",
            "CONDITIONAL"))));

    var service = new PolicyAnalyzerRepository(
      assetAdapter,
      resourceManagerAdapter,
      new PolicyAnalyzerRepository.Options("organizations/0", null));

    var entitlements = service.findEntitlements(
      SAMPLE_USER,
      SAMPLE_PROJECT_ID_1,
      EnumSet.of(ActivationType.JIT, ActivationType.MPA));

    assertNotNull(entitlements.warnings());
    assertEquals(0, entitlements.warnings().size());

    assertNotNull(entitlements.available());
    assertEquals(1, entitlements.available().size());

    var entitlement = entitlements.available().stream().findFirst().get();
    assertEquals(SAMPLE_PROJECT_ID_1, entitlement.id().projectId());
    assertEquals(SAMPLE_ROLE_1, entitlement.id().roleBinding().role());
    assertEquals(SAMPLE_ROLE_1, entitlement.name());
    assertEquals(ActivationType.MPA, entitlement.activationType());
    assertTrue(entitlements.currentActivations().isEmpty());
    assertTrue(entitlements.expiredActivations().isEmpty());
  }

  @Test
  public void whenAnalysisContainsDuplicateMpaEligibleBinding_ThenFindEntitlementsReturnsList() throws Exception {
    var assetAdapter = Mockito.mock(PolicyAnalyzerClient.class);
    var resourceManagerAdapter = Mockito.mock(ResourceManagerClient.class);

    when(assetAdapter
      .findAccessibleResourcesByUser(
        anyString(),
        eq(SAMPLE_USER),
        eq(Optional.empty()),
        eq(Optional.of(SAMPLE_PROJECT_ID_1.getFullResourceName())),
        eq(false)))
      .thenReturn(new IamPolicyAnalysis()
        .setAnalysisResults(List.of(
          createConditionalIamPolicyAnalysisResult(
            SAMPLE_PROJECT_ID_1.getFullResourceName(),
            SAMPLE_ROLE_1,
            SAMPLE_USER,
            MPA_CONDITION,
            "eligible binding # 1",
            "CONDITIONAL"),
          createConditionalIamPolicyAnalysisResult(
            SAMPLE_PROJECT_ID_1.getFullResourceName(),
            SAMPLE_ROLE_1,
            SAMPLE_USER,
            MPA_CONDITION,
            "eligible binding # 2",
            "CONDITIONAL"))));

    var service = new PolicyAnalyzerRepository(
      assetAdapter,
      resourceManagerAdapter,
      new PolicyAnalyzerRepository.Options("organizations/0", null));

    var entitlements = service.findEntitlements(
      SAMPLE_USER,
      SAMPLE_PROJECT_ID_1,
      EnumSet.of(ActivationType.JIT, ActivationType.MPA));

    assertNotNull(entitlements.warnings());
    assertEquals(0, entitlements.warnings().size());

    assertNotNull(entitlements.available());
    assertEquals(1, entitlements.available().size());

    var entitlement = entitlements.available().stream().findFirst().get();
    assertEquals(SAMPLE_PROJECT_ID_1, entitlement.id().projectId());
    assertEquals(SAMPLE_ROLE_1, entitlement.id().roleBinding().role());
    assertEquals(SAMPLE_ROLE_1, entitlement.name());
    assertEquals(ActivationType.MPA, entitlement.activationType());
    assertTrue(entitlements.currentActivations().isEmpty());
    assertTrue(entitlements.expiredActivations().isEmpty());
  }

  @Test
  public void whenAnalysisContainsMpaEligibleBindingAndJitEligibleBindingForDifferentRoles_ThenFindEntitlementsReturnsList()
    throws Exception {
    var assetAdapter = Mockito.mock(PolicyAnalyzerClient.class);
    var resourceManagerAdapter = Mockito.mock(ResourceManagerClient.class);

    var jitEligibleBinding = createConditionalIamPolicyAnalysisResult(
      SAMPLE_PROJECT_ID_1.getFullResourceName(),
      SAMPLE_ROLE_1,
      SAMPLE_USER,
      JIT_CONDITION,
      "JIT-eligible binding",
      "CONDITIONAL");

    var mpaEligibleBinding = createConditionalIamPolicyAnalysisResult(
      SAMPLE_PROJECT_ID_1.getFullResourceName(),
      SAMPLE_ROLE_2,
      SAMPLE_USER,
      MPA_CONDITION,
      "MPA-eligible binding",
      "CONDITIONAL");

    when(assetAdapter.findAccessibleResourcesByUser(
      anyString(),
      eq(SAMPLE_USER),
      eq(Optional.empty()),
      eq(Optional.of(SAMPLE_PROJECT_ID_1.getFullResourceName())),
      eq(false)))
      .thenReturn(new IamPolicyAnalysis()
        .setAnalysisResults(List.of(jitEligibleBinding, mpaEligibleBinding)));

    var service = new PolicyAnalyzerRepository(
      assetAdapter,
      resourceManagerAdapter,
      new PolicyAnalyzerRepository.Options("organizations/0", null));

    var entitlements = service.findEntitlements(
      SAMPLE_USER,
      SAMPLE_PROJECT_ID_1,
      EnumSet.of(ActivationType.JIT, ActivationType.MPA));

    assertNotNull(entitlements.warnings());
    assertEquals(0, entitlements.warnings().size());

    assertNotNull(entitlements.available());
    assertEquals(2, entitlements.available().size());

    assertTrue(entitlements.currentActivations().isEmpty());
    assertTrue(entitlements.expiredActivations().isEmpty());

    var entitlement = entitlements.available().stream().findFirst().get();
    assertEquals(SAMPLE_PROJECT_ID_1, entitlement.id().projectId());
    assertEquals(SAMPLE_ROLE_1, entitlement.id().roleBinding().role());
    assertEquals(ActivationType.JIT, entitlement.activationType());

    entitlement = entitlements.available().stream().skip(1).findFirst().get();
    assertEquals(SAMPLE_PROJECT_ID_1, entitlement.id().projectId());
    assertEquals(SAMPLE_ROLE_2, entitlement.id().roleBinding().role());
    assertEquals(ActivationType.MPA, entitlement.activationType());
  }

  @Test
  public void whenAnalysisContainsMpaEligibleBindingAndJitEligibleBindingForSameRole_ThenFindEntitlementsReturnsList()
    throws Exception {
    var assetAdapter = Mockito.mock(PolicyAnalyzerClient.class);
    var resourceManagerAdapter = Mockito.mock(ResourceManagerClient.class);

    var jitEligibleBinding = createConditionalIamPolicyAnalysisResult(
      SAMPLE_PROJECT_ID_1.getFullResourceName(),
      SAMPLE_ROLE_1,
      SAMPLE_USER,
      JIT_CONDITION,
      "JIT-eligible binding",
      "CONDITIONAL");

    var mpaEligibleBinding = createConditionalIamPolicyAnalysisResult(
      SAMPLE_PROJECT_ID_1.getFullResourceName(),
      SAMPLE_ROLE_1,
      SAMPLE_USER,
      MPA_CONDITION,
      "MPA-eligible binding",
      "CONDITIONAL");

    when(assetAdapter.findAccessibleResourcesByUser(
      anyString(),
      eq(SAMPLE_USER),
      eq(Optional.empty()),
      eq(Optional.of(SAMPLE_PROJECT_ID_1.getFullResourceName())),
      eq(false)))
      .thenReturn(new IamPolicyAnalysis()
        .setAnalysisResults(List.of(jitEligibleBinding, mpaEligibleBinding)));

    var service = new PolicyAnalyzerRepository(
      assetAdapter,
      resourceManagerAdapter,
      new PolicyAnalyzerRepository.Options("organizations/0", null));

    // All types -> only the JIT-eligible binding is retained.
    var allEntitlements = service.findEntitlements(
      SAMPLE_USER,
      SAMPLE_PROJECT_ID_1,
      EnumSet.of(ActivationType.JIT, ActivationType.MPA));

    assertNotNull(allEntitlements.warnings());
    assertEquals(0, allEntitlements.warnings().size());

    assertNotNull(allEntitlements.available());
    assertEquals(1, allEntitlements.available().size());

    assertTrue(allEntitlements.currentActivations().isEmpty());
    assertTrue(allEntitlements.expiredActivations().isEmpty());

    var entitlement = allEntitlements.available().stream().findFirst().get();
    assertEquals(SAMPLE_PROJECT_ID_1, entitlement.id().projectId());
    assertEquals(SAMPLE_ROLE_1, entitlement.id().roleBinding().role());
    assertEquals(ActivationType.JIT, entitlement.activationType());
  }

  @Test
  public void whenAnalysisContainsActivatedBinding_ThenFindEntitlementsReturnsMergedList() throws Exception {
    var assetAdapter = Mockito.mock(PolicyAnalyzerClient.class);
    var resourceManagerAdapter = Mockito.mock(ResourceManagerClient.class);

    var eligibleBinding = createConditionalIamPolicyAnalysisResult(
      SAMPLE_PROJECT_ID_1.getFullResourceName(),
      SAMPLE_ROLE_1,
      SAMPLE_USER,
      JIT_CONDITION,
      "eligible binding",
      "CONDITIONAL");

    var activatedBinding = createConditionalIamPolicyAnalysisResult(
      SAMPLE_PROJECT_ID_1.getFullResourceName(),
      SAMPLE_ROLE_1,
      SAMPLE_USER,
      VALID_TEMPORARY_CONDITION,
      JitConstraints.ACTIVATION_CONDITION_TITLE,
      "TRUE");

    var activatedExpiredBinding = createConditionalIamPolicyAnalysisResult(
      SAMPLE_PROJECT_ID_1.getFullResourceName(),
      SAMPLE_ROLE_1,
      SAMPLE_USER,
      EXPIRED_TEMPORARY_CONDITION,
      JitConstraints.ACTIVATION_CONDITION_TITLE,
      "FALSE");

    when(assetAdapter
      .findAccessibleResourcesByUser(
        anyString(),
        eq(SAMPLE_USER),
        eq(Optional.empty()),
        eq(Optional.of(SAMPLE_PROJECT_ID_1.getFullResourceName())),
        eq(false)))
      .thenReturn(new IamPolicyAnalysis()
        .setAnalysisResults(List.of(
          eligibleBinding,
          activatedBinding,
          activatedExpiredBinding
        )));

    var service = new PolicyAnalyzerRepository(
      assetAdapter,
      resourceManagerAdapter,
      new PolicyAnalyzerRepository.Options("organizations/0", null));


    var entitlements = service.findEntitlements(
      SAMPLE_USER,
      SAMPLE_PROJECT_ID_1,
      EnumSet.of(ActivationType.JIT, ActivationType.MPA));

    assertNotNull(entitlements.warnings());
    assertEquals(0, entitlements.warnings().size());

    assertNotNull(entitlements.available());
    assertEquals(1, entitlements.available().size());

    var entitlement = entitlements.available().stream().findFirst().get();
    assertEquals(SAMPLE_PROJECT_ID_1, entitlement.id().projectId());
    assertEquals(SAMPLE_ROLE_1, entitlement.id().roleBinding().role());
    assertEquals(ActivationType.JIT, entitlement.activationType());

    assertTrue(entitlements.currentActivations().containsKey(entitlement.id()));
    assertTrue(entitlements.expiredActivations().containsKey(entitlement.id()));
  }

  @Test
  public void whenAnalysisContainsEligibleBindingWithExtraCondition_ThenBindingIsIgnored()
    throws Exception {
    var assetAdapter = Mockito.mock(PolicyAnalyzerClient.class);
    var resourceManagerAdapter = Mockito.mock(ResourceManagerClient.class);

    when(assetAdapter
      .findAccessibleResourcesByUser(
        anyString(),
        eq(SAMPLE_USER),
        eq(Optional.empty()),
        eq(Optional.of(SAMPLE_PROJECT_ID_1.getFullResourceName())),
        eq(false)))
      .thenReturn(new IamPolicyAnalysis()
        .setAnalysisResults(List.of(
          createConditionalIamPolicyAnalysisResult(
            SAMPLE_PROJECT_ID_1.getFullResourceName(),
            SAMPLE_ROLE_1,
            SAMPLE_USER,
            JIT_CONDITION + " && resource.name=='Foo'",
            "eligible binding with extra junk",
            "CONDITIONAL"))));

    var service = new PolicyAnalyzerRepository(
      assetAdapter,
      resourceManagerAdapter,
      new PolicyAnalyzerRepository.Options("organizations/0", null));

    var entitlements = service.findEntitlements(
      SAMPLE_USER,
      SAMPLE_PROJECT_ID_1,
      EnumSet.of(ActivationType.JIT, ActivationType.MPA));

    assertNotNull(entitlements.warnings());
    assertEquals(0, entitlements.warnings().size());

    assertNotNull(entitlements.available());
    assertEquals(0, entitlements.available().size());
  }

  @Test
  public void whenAnalysisContainsInheritedEligibleBinding_ThenFindEntitlementsReturnsList()
    throws Exception {
    var assetAdapter = Mockito.mock(PolicyAnalyzerClient.class);
    var resourceManagerAdapter = Mockito.mock(ResourceManagerClient.class);

    var parentFolderAcl = new GoogleCloudAssetV1AccessControlList()
      .setResources(List.of(new GoogleCloudAssetV1Resource()
        .setFullResourceName("//cloudresourcemanager.googleapis.com/folders/folder-1")))
      .setConditionEvaluation(new ConditionEvaluation()
        .setEvaluationValue("CONDITIONAL"));

    var childFolderAndProjectAcl = new GoogleCloudAssetV1AccessControlList()
      .setResources(List.of(
        new GoogleCloudAssetV1Resource()
          .setFullResourceName("//cloudresourcemanager.googleapis.com/folders/folder-1"),
        new GoogleCloudAssetV1Resource()
          .setFullResourceName(SAMPLE_PROJECT_ID_1.getFullResourceName()),
        new GoogleCloudAssetV1Resource()
          .setFullResourceName(SAMPLE_PROJECT_ID_2.getFullResourceName())))
      .setConditionEvaluation(new ConditionEvaluation()
        .setEvaluationValue("CONDITIONAL"));

    when(assetAdapter
      .findAccessibleResourcesByUser(
        anyString(),
        eq(SAMPLE_USER),
        eq(Optional.empty()),
        eq(Optional.of(SAMPLE_PROJECT_ID_1.getFullResourceName())),
        eq(false)))
      .thenReturn(new IamPolicyAnalysis()
        .setAnalysisResults(List.of(new IamPolicyAnalysisResult()
          .setAttachedResourceFullName("//cloudresourcemanager.googleapis.com/folders/folder-1")
          .setAccessControlLists(List.of(
            parentFolderAcl,
            childFolderAndProjectAcl))
          .setIamBinding(new Binding()
            .setMembers(List.of("user:" + SAMPLE_USER))
            .setRole(SAMPLE_ROLE_1)
            .setCondition(new Expr().setExpression(JIT_CONDITION))))));

    var service = new PolicyAnalyzerRepository(
      assetAdapter,
      resourceManagerAdapter,
      new PolicyAnalyzerRepository.Options("organizations/0", null));

    var entitlements = service.findEntitlements(
      SAMPLE_USER,
      SAMPLE_PROJECT_ID_1,
      EnumSet.of(ActivationType.JIT, ActivationType.MPA));

    assertNotNull(entitlements.warnings());
    assertEquals(0, entitlements.warnings().size());

    assertNotNull(entitlements.available());
    assertEquals(2, entitlements.available().size());

    var first = entitlements.available().first();
    assertEquals(
      new RoleBinding(SAMPLE_PROJECT_ID_1, SAMPLE_ROLE_1),
      first.id().roleBinding());
    assertEquals(
      ActivationType.JIT,
      first.activationType());

    var second = entitlements.available().last();
    assertEquals(
      new RoleBinding(SAMPLE_PROJECT_ID_2, SAMPLE_ROLE_1),
      second.id().roleBinding());
    assertEquals(
      ActivationType.JIT,
      second.activationType());
  }

<<<<<<< HEAD
  @Test
  public void whenStatusSetToActiveOnly_ThenFindEntitlementsOnlyReturnsActivatedBindings() throws Exception {
    var assetAdapter = Mockito.mock(PolicyAnalyzerClient.class);
    var resourceManagerAdapter = Mockito.mock(ResourceManagerClient.class);

    var jitEligibleBinding = createConditionalIamPolicyAnalysisResult(
      SAMPLE_PROJECT_ID_1.getFullResourceName(),
      SAMPLE_ROLE_1,
      SAMPLE_USER,
      JIT_CONDITION,
      "eligible binding",
      "CONDITIONAL");

    var mpaEligibleBinding = createConditionalIamPolicyAnalysisResult(
      SAMPLE_PROJECT_ID_1.getFullResourceName(),
      SAMPLE_ROLE_2,
      SAMPLE_USER,
      MPA_CONDITION,
      "MPA-eligible binding",
      "CONDITIONAL");

    var activatedBinding = createConditionalIamPolicyAnalysisResult(
      SAMPLE_PROJECT_ID_1.getFullResourceName(),
      SAMPLE_ROLE_1,
      SAMPLE_USER,
      "time ...",
      JitConstraints.ACTIVATION_CONDITION_TITLE,
      "TRUE");

    when(assetAdapter
      .findAccessibleResourcesByUser(
        anyString(),
        eq(SAMPLE_USER),
        eq(Optional.empty()),
        eq(Optional.of(SAMPLE_PROJECT_ID_1.getFullResourceName())),
        eq(false)))
      .thenReturn(new IamPolicyAnalysis()
        .setAnalysisResults(List.of(
          jitEligibleBinding,
          mpaEligibleBinding,
          activatedBinding)));

    var service = new PolicyAnalyzerRepository(
      assetAdapter,
      resourceManagerAdapter,
      new PolicyAnalyzerRepository.Options("organizations/0", null));

    var entitlements = service.findEntitlements(
      SAMPLE_USER,
      SAMPLE_PROJECT_ID_1,
      EnumSet.of(ActivationType.JIT, ActivationType.MPA),
      EnumSet.of(Entitlement.Status.ACTIVE));

    assertNotNull(entitlements.warnings());
    assertEquals(0, entitlements.warnings().size());

    assertNotNull(entitlements.allEntitlements());
    assertEquals(1, entitlements.allEntitlements().size());

    var entitlement = entitlements.allEntitlements().stream().findFirst().get();
    assertEquals(SAMPLE_PROJECT_ID_1, entitlement.id().projectId());
    assertEquals(Entitlement.Status.ACTIVE, entitlement.status());
  }

=======
>>>>>>> 762d035f
  // ---------------------------------------------------------------------
  // findEntitlementHolders.
  // ---------------------------------------------------------------------

  @Test
  public void whenAllUsersJitEligible_ThenFindApproversForEntitlementReturnsEmptyList()
    throws Exception {
    var assetAdapter = Mockito.mock(PolicyAnalyzerClient.class);
    var resourceManagerAdapter = Mockito.mock(ResourceManagerClient.class);

    var mpaBindingResult = createConditionalIamPolicyAnalysisResult(
      SAMPLE_PROJECT_ID_1.getFullResourceName(),
      SAMPLE_ROLE_1,
      SAMPLE_USER,
      JIT_CONDITION,
      "eligible binding",
      "CONDITIONAL");
    when(assetAdapter
      .findAccessibleResourcesByUser(
        anyString(),
        eq(SAMPLE_USER),
        eq(Optional.empty()),
        eq(Optional.of(SAMPLE_PROJECT_ID_1.getFullResourceName())),
        eq(false)))
      .thenReturn(new IamPolicyAnalysis().setAnalysisResults(List.of(mpaBindingResult)));
    when(assetAdapter.findPermissionedPrincipalsByResource(anyString(), anyString(), anyString()))
      .thenReturn(new IamPolicyAnalysis().setAnalysisResults(List.of(mpaBindingResult)));

    var service = new PolicyAnalyzerRepository(
      assetAdapter,
      resourceManagerAdapter,
      new PolicyAnalyzerRepository.Options("organizations/0", null));

    var approvers = service.findEntitlementHolders(
      new ProjectRole(new RoleBinding(SAMPLE_PROJECT_ID_1, SAMPLE_ROLE_1)),
      ActivationType.MPA);

    assertTrue(approvers.isEmpty());
  }

  @Test
  public void whenUsersMpaEligible_ThenFindApproversForEntitlementReturnsList() throws Exception {
    var assetAdapter = Mockito.mock(PolicyAnalyzerClient.class);

    var jitBindingResult = createConditionalIamPolicyAnalysisResult(
      SAMPLE_PROJECT_ID_1.getFullResourceName(),
      SAMPLE_ROLE_1,
      SAMPLE_USER,
      JIT_CONDITION,
      "eligible binding",
      "CONDITIONAL");
    var mpaBindingResult1 = createConditionalIamPolicyAnalysisResult(
      SAMPLE_PROJECT_ID_1.getFullResourceName(),
      SAMPLE_ROLE_1,
      SAMPLE_APPROVING_USER_1,
      MPA_CONDITION,
      "eligible binding",
      "CONDITIONAL");
    var mpaBindingResult2 = createConditionalIamPolicyAnalysisResult(
      SAMPLE_PROJECT_ID_1.getFullResourceName(),
      SAMPLE_ROLE_1,
      SAMPLE_APPROVING_USER_2,
      MPA_CONDITION,
      "eligible binding",
      "CONDITIONAL");

    when(assetAdapter.findPermissionedPrincipalsByResource(anyString(), anyString(), anyString()))
      .thenReturn(new IamPolicyAnalysis().setAnalysisResults(List.of(
        jitBindingResult,
        mpaBindingResult1,
        mpaBindingResult2)));

    var service = new PolicyAnalyzerRepository(
      assetAdapter,
      resourceManagerAdapter,
      new PolicyAnalyzerRepository.Options("organizations/0", null));

    var approvers = service.findEntitlementHolders(
      new ProjectRole(new RoleBinding(SAMPLE_PROJECT_ID_1, SAMPLE_ROLE_1)),
      ActivationType.MPA);

    assertEquals(2, approvers.size());
    assertIterableEquals(
      List.of(SAMPLE_APPROVING_USER_1, SAMPLE_APPROVING_USER_2),
      approvers);
  }
}<|MERGE_RESOLUTION|>--- conflicted
+++ resolved
@@ -22,16 +22,13 @@
 package com.google.solutions.jitaccess.core.catalog.project;
 
 import com.google.api.services.cloudasset.v1.model.*;
-<<<<<<< HEAD
 import com.google.api.services.cloudresourcemanager.v3.model.EffectiveTag;
-import com.google.solutions.jitaccess.core.ProjectId;
-=======
 import com.google.solutions.jitaccess.cel.TemporaryIamCondition;
 import com.google.solutions.jitaccess.core.catalog.ProjectId;
->>>>>>> 762d035f
 import com.google.solutions.jitaccess.core.RoleBinding;
 import com.google.solutions.jitaccess.core.auth.UserId;
 import com.google.solutions.jitaccess.core.catalog.ActivationType;
+import com.google.solutions.jitaccess.core.catalog.Entitlement;
 import com.google.solutions.jitaccess.core.clients.PolicyAnalyzerClient;
 import com.google.solutions.jitaccess.core.clients.ResourceManagerClient;
 import org.junit.jupiter.api.Test;
@@ -901,90 +898,23 @@
       second.activationType());
   }
 
-<<<<<<< HEAD
-  @Test
-  public void whenStatusSetToActiveOnly_ThenFindEntitlementsOnlyReturnsActivatedBindings() throws Exception {
-    var assetAdapter = Mockito.mock(PolicyAnalyzerClient.class);
-    var resourceManagerAdapter = Mockito.mock(ResourceManagerClient.class);
-
-    var jitEligibleBinding = createConditionalIamPolicyAnalysisResult(
+  // ---------------------------------------------------------------------
+  // findEntitlementHolders.
+  // ---------------------------------------------------------------------
+
+  @Test
+  public void whenAllUsersJitEligible_ThenFindApproversForEntitlementReturnsEmptyList()
+    throws Exception {
+    var assetAdapter = Mockito.mock(PolicyAnalyzerClient.class);
+    var resourceManagerAdapter = Mockito.mock(ResourceManagerClient.class);
+
+    var mpaBindingResult = createConditionalIamPolicyAnalysisResult(
       SAMPLE_PROJECT_ID_1.getFullResourceName(),
       SAMPLE_ROLE_1,
       SAMPLE_USER,
       JIT_CONDITION,
       "eligible binding",
       "CONDITIONAL");
-
-    var mpaEligibleBinding = createConditionalIamPolicyAnalysisResult(
-      SAMPLE_PROJECT_ID_1.getFullResourceName(),
-      SAMPLE_ROLE_2,
-      SAMPLE_USER,
-      MPA_CONDITION,
-      "MPA-eligible binding",
-      "CONDITIONAL");
-
-    var activatedBinding = createConditionalIamPolicyAnalysisResult(
-      SAMPLE_PROJECT_ID_1.getFullResourceName(),
-      SAMPLE_ROLE_1,
-      SAMPLE_USER,
-      "time ...",
-      JitConstraints.ACTIVATION_CONDITION_TITLE,
-      "TRUE");
-
-    when(assetAdapter
-      .findAccessibleResourcesByUser(
-        anyString(),
-        eq(SAMPLE_USER),
-        eq(Optional.empty()),
-        eq(Optional.of(SAMPLE_PROJECT_ID_1.getFullResourceName())),
-        eq(false)))
-      .thenReturn(new IamPolicyAnalysis()
-        .setAnalysisResults(List.of(
-          jitEligibleBinding,
-          mpaEligibleBinding,
-          activatedBinding)));
-
-    var service = new PolicyAnalyzerRepository(
-      assetAdapter,
-      resourceManagerAdapter,
-      new PolicyAnalyzerRepository.Options("organizations/0", null));
-
-    var entitlements = service.findEntitlements(
-      SAMPLE_USER,
-      SAMPLE_PROJECT_ID_1,
-      EnumSet.of(ActivationType.JIT, ActivationType.MPA),
-      EnumSet.of(Entitlement.Status.ACTIVE));
-
-    assertNotNull(entitlements.warnings());
-    assertEquals(0, entitlements.warnings().size());
-
-    assertNotNull(entitlements.allEntitlements());
-    assertEquals(1, entitlements.allEntitlements().size());
-
-    var entitlement = entitlements.allEntitlements().stream().findFirst().get();
-    assertEquals(SAMPLE_PROJECT_ID_1, entitlement.id().projectId());
-    assertEquals(Entitlement.Status.ACTIVE, entitlement.status());
-  }
-
-=======
->>>>>>> 762d035f
-  // ---------------------------------------------------------------------
-  // findEntitlementHolders.
-  // ---------------------------------------------------------------------
-
-  @Test
-  public void whenAllUsersJitEligible_ThenFindApproversForEntitlementReturnsEmptyList()
-    throws Exception {
-    var assetAdapter = Mockito.mock(PolicyAnalyzerClient.class);
-    var resourceManagerAdapter = Mockito.mock(ResourceManagerClient.class);
-
-    var mpaBindingResult = createConditionalIamPolicyAnalysisResult(
-      SAMPLE_PROJECT_ID_1.getFullResourceName(),
-      SAMPLE_ROLE_1,
-      SAMPLE_USER,
-      JIT_CONDITION,
-      "eligible binding",
-      "CONDITIONAL");
     when(assetAdapter
       .findAccessibleResourcesByUser(
         anyString(),
@@ -1011,6 +941,7 @@
   @Test
   public void whenUsersMpaEligible_ThenFindApproversForEntitlementReturnsList() throws Exception {
     var assetAdapter = Mockito.mock(PolicyAnalyzerClient.class);
+    var resourceManagerAdapter = Mockito.mock(ResourceManagerClient.class);
 
     var jitBindingResult = createConditionalIamPolicyAnalysisResult(
       SAMPLE_PROJECT_ID_1.getFullResourceName(),
