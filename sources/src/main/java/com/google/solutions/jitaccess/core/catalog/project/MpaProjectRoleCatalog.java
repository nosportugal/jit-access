//
// Copyright 2023 Google LLC
//
// Licensed to the Apache Software Foundation (ASF) under one
// or more contributor license agreements.  See the NOTICE file
// distributed with this work for additional information
// regarding copyright ownership.  The ASF licenses this file
// to you under the Apache License, Version 2.0 (the
// "License"); you may not use this file except in compliance
// with the License.  You may obtain a copy of the License at
//
//   http://www.apache.org/licenses/LICENSE-2.0
//
// Unless required by applicable law or agreed to in writing,
// software distributed under the License is distributed on an
// "AS IS" BASIS, WITHOUT WARRANTIES OR CONDITIONS OF ANY
// KIND, either express or implied.  See the License for the
// specific language governing permissions and limitations
// under the License.
//

package com.google.solutions.jitaccess.core.catalog.project;

import com.google.common.base.Preconditions;
import com.google.common.base.Strings;
import com.google.solutions.jitaccess.core.AccessDeniedException;
import com.google.solutions.jitaccess.core.AccessException;
import com.google.solutions.jitaccess.core.catalog.ProjectId;
import com.google.solutions.jitaccess.core.auth.UserId;
import com.google.solutions.jitaccess.core.catalog.*;
import com.google.solutions.jitaccess.core.clients.ResourceManagerClient;

import io.opentelemetry.instrumentation.annotations.WithSpan;
import jakarta.inject.Singleton;
import org.jetbrains.annotations.NotNull;
import org.jetbrains.annotations.Nullable;

import java.io.IOException;
import java.time.Duration;
import java.util.*;
import java.util.stream.Collectors;

/**
 * Catalog that implements JIT and peer-approval based
 * MPA activation for project role-based entitlements.
 */
@Singleton
public class MpaProjectRoleCatalog implements Catalog<
  ProjectRole,
  ProjectId,
  MpaProjectRoleCatalog.UserContext> {
  private final @NotNull ProjectRoleRepository repository;
  private final @NotNull ResourceManagerClient resourceManagerClient;
  private final @NotNull Options options;

  public MpaProjectRoleCatalog(
    @NotNull ProjectRoleRepository repository,
    @NotNull ResourceManagerClient resourceManagerClient,
    @NotNull Options options
  ) {
    Preconditions.checkNotNull(repository, "repository");
    Preconditions.checkNotNull(resourceManagerClient, "resourceManagerClient");
    Preconditions.checkNotNull(options, "options");

    this.repository = repository;
    this.resourceManagerClient = resourceManagerClient;
    this.options = options;
  }

  void validateRequest(
    @NotNull ActivationRequest<ProjectRole> request
  ) {
    Preconditions.checkNotNull(request, "request");
    Preconditions.checkArgument(
      request.duration().toSeconds() >= this.options.minActivationDuration().toSeconds(),
      String.format(
        "The activation duration must be no shorter than %d minutes",
        this.options.minActivationDuration().toMinutes()));
    Preconditions.checkArgument(
      request.duration().toSeconds() <= this.options.maxActivationDuration().toSeconds(),
      String.format(
        "The activation duration must be no longer than %d minutes",
        this.options.maxActivationDuration().toMinutes()));

    if (request instanceof MpaActivationRequest<ProjectRole> mpaRequest) {
      Preconditions.checkArgument(
        mpaRequest.reviewers() != null &&
          mpaRequest.reviewers().size() >= this.options.minNumberOfReviewersPerActivationRequest,
        String.format(
          "At least %d reviewers must be specified",
          this.options.minNumberOfReviewersPerActivationRequest ));
      Preconditions.checkArgument(
        mpaRequest.reviewers().size() <= this.options.maxNumberOfReviewersPerActivationRequest,
        String.format(
          "The number of reviewers must not exceed %s",
          this.options.maxNumberOfReviewersPerActivationRequest));
    }
  }

  @WithSpan
  void verifyUserCanActivateEntitlements(
    @NotNull UserId user,
    @NotNull ProjectId projectId,
    @NotNull ActivationType activationType,
    @NotNull Collection<ProjectRole> entitlements
  ) throws AccessException, IOException {
    //
    // Verify that the user has eligible role bindings
    // for all entitlements.
    //
    // NB. It doesn't matter whether the user has already
    // activated the role.
    //
    var userEntitlements = this.repository
      .findEntitlements(
        user,
        projectId,
        EnumSet.of(activationType))
      .available()
      .stream()
      .collect(Collectors.toMap(ent -> ent.id(), ent -> ent));

    assert userEntitlements.values().stream().allMatch(e -> e.activationType() == activationType);

    for (var requestedEntitlement : entitlements) {
      var grantedEntitlement = userEntitlements.get(requestedEntitlement);
      if (grantedEntitlement == null) {
        throw new AccessDeniedException(
          String.format(
            "The user %s is not allowed to activate %s using %s",
            user,
            requestedEntitlement.id(),
            activationType));
      }
    }
  }

  public @NotNull Options options() {
    return this.options;
  }

  //---------------------------------------------------------------------------
  // Catalog.
  //---------------------------------------------------------------------------

  @Override
<<<<<<< HEAD
  @WithSpan
  public SortedSet<ProjectId> listProjects(
    UserId user
=======
  public @NotNull UserContext createContext(
    @NotNull UserId user
  ) {
    return new UserContext(user);
  }

  @Override
  public SortedSet<ProjectId> listScopes(
    @NotNull UserContext userContext
>>>>>>> 762d035f
  ) throws AccessException, IOException {
    if (Strings.isNullOrEmpty(this.options.availableProjectsQuery)) {
      //
      // Find projects for which the user has any role bindings (eligible
      // or regular bindings). This method is slow, but accurate.
      //
      return this.repository.findProjectsWithEntitlements(userContext.user());
    }
    else {
      //
      // List all projects that the application's service account
      // can enumerate. This method is fast, but almost certainly
      // returns some projects that the user doesn't have any
      // entitlements for. Depending on the nature of the projects,
      // this might be acceptable or considered information disclosure.
      //
      return this.resourceManagerClient.searchProjectIds(
        this.options.availableProjectsQuery);
    }
  }

  @Override
<<<<<<< HEAD
  @WithSpan
  public EntitlementSet<ProjectRoleBinding> listEntitlements(
    UserId user,
    ProjectId projectId
=======
  public EntitlementSet<ProjectRole> listEntitlements(
    @NotNull UserContext userContext,
    @NotNull ProjectId projectId
>>>>>>> 762d035f
  ) throws AccessException, IOException {
    return this.repository.findEntitlements(
      userContext.user(),
      projectId,
      EnumSet.of(ActivationType.JIT, ActivationType.MPA));
  }

  @Override
<<<<<<< HEAD
  @WithSpan
  public SortedSet<UserId> listReviewers(
    UserId requestingUser,
    ProjectRoleBinding entitlement
=======
  public @NotNull SortedSet<UserId> listReviewers(
    @NotNull UserContext userContext,
    @NotNull ProjectRole entitlement
>>>>>>> 762d035f
  ) throws AccessException, IOException {

    //
    // Check that the requesting user is allowed to request approval,
    // and isn't just trying to do enumeration.
    //

    verifyUserCanActivateEntitlements(
      userContext.user(),
      entitlement.projectId(),
      ActivationType.MPA,
      List.of(entitlement));

    //
    // All users that hold the same entitlement can
    // act as reviewers, except for the requesting user
    // themselves.
    //
    return this.repository
      .findEntitlementHolders(entitlement, ActivationType.MPA)
      .stream()
      .filter(u -> !u.equals(userContext.user())) // Exclude requesting user
      .collect(Collectors.toCollection(TreeSet::new));
  }

  @Override
  @WithSpan
  public void verifyUserCanRequest(
    @NotNull UserContext userContext,
    @NotNull ActivationRequest<ProjectRole> request
  ) throws AccessException, IOException {

    assert userContext.user().equals(request.requestingUser());

    validateRequest(request);

    //
    // Check if the requesting user is allowed to activate this
    // entitlement.
    //
    verifyUserCanActivateEntitlements(
      request.requestingUser(),
      ProjectActivationRequest.projectId(request),
      request.type(),
      request.entitlements());
  }

  @Override
  @WithSpan
  public void verifyUserCanApprove(
    @NotNull UserContext userContext,
    @NotNull MpaActivationRequest<ProjectRole> request
  ) throws AccessException, IOException {

    validateRequest(request);

    //
    // Check if the approving user (!) is allowed to activate this
    // entitlement.
    //
    // NB. The base class already checked that the requesting user
    // is allowed.
    //
    verifyUserCanActivateEntitlements(
      userContext.user(),
      ProjectActivationRequest.projectId(request),
      request.type(),
      request.entitlements());
  }

  // -------------------------------------------------------------------------
  // Inner classes.
  // -------------------------------------------------------------------------

  public record UserContext(
    @NotNull UserId user
  ) implements CatalogUserContext {
  }

  /**
   * If a query is provided, the class performs a Resource Manager project
   * search instead of Policy Analyzer query to list projects. This is faster,
   * but results in non-personalized results.
   *
   * @param availableProjectsQuery optional, search query, for example:
   *      - parent:folders/{folder_id}
   * @param maxActivationDuration maximum duration for an activation
   */
  public record Options(
    @Nullable String availableProjectsQuery,
    @NotNull Duration maxActivationDuration,
    @NotNull int minNumberOfReviewersPerActivationRequest,
    @NotNull int maxNumberOfReviewersPerActivationRequest
  ) {
    static final int MIN_ACTIVATION_TIMEOUT_MINUTES = 5;

    public Options {
      Preconditions.checkNotNull(maxActivationDuration, "maxActivationDuration");

      Preconditions.checkArgument(!maxActivationDuration.isNegative());
      Preconditions.checkArgument(
        maxActivationDuration.toMinutes() >= MIN_ACTIVATION_TIMEOUT_MINUTES,
        "Activation timeout must be at least 5 minutes");
      Preconditions.checkArgument(
        minNumberOfReviewersPerActivationRequest > 0,
        "The minimum number of reviewers cannot be 0");
      Preconditions.checkArgument(
        minNumberOfReviewersPerActivationRequest <= maxNumberOfReviewersPerActivationRequest,
        "The minimum number of reviewers must not exceed the maximum");
    }

    public @NotNull Duration minActivationDuration() {
      return Duration.ofMinutes(MIN_ACTIVATION_TIMEOUT_MINUTES);
    }
  }
}<|MERGE_RESOLUTION|>--- conflicted
+++ resolved
@@ -144,11 +144,6 @@
   //---------------------------------------------------------------------------
 
   @Override
-<<<<<<< HEAD
-  @WithSpan
-  public SortedSet<ProjectId> listProjects(
-    UserId user
-=======
   public @NotNull UserContext createContext(
     @NotNull UserId user
   ) {
@@ -156,9 +151,9 @@
   }
 
   @Override
+  @WithSpan
   public SortedSet<ProjectId> listScopes(
     @NotNull UserContext userContext
->>>>>>> 762d035f
   ) throws AccessException, IOException {
     if (Strings.isNullOrEmpty(this.options.availableProjectsQuery)) {
       //
@@ -181,16 +176,10 @@
   }
 
   @Override
-<<<<<<< HEAD
-  @WithSpan
-  public EntitlementSet<ProjectRoleBinding> listEntitlements(
-    UserId user,
-    ProjectId projectId
-=======
+  @WithSpan
   public EntitlementSet<ProjectRole> listEntitlements(
     @NotNull UserContext userContext,
     @NotNull ProjectId projectId
->>>>>>> 762d035f
   ) throws AccessException, IOException {
     return this.repository.findEntitlements(
       userContext.user(),
@@ -199,16 +188,10 @@
   }
 
   @Override
-<<<<<<< HEAD
-  @WithSpan
-  public SortedSet<UserId> listReviewers(
-    UserId requestingUser,
-    ProjectRoleBinding entitlement
-=======
+  @WithSpan
   public @NotNull SortedSet<UserId> listReviewers(
     @NotNull UserContext userContext,
     @NotNull ProjectRole entitlement
->>>>>>> 762d035f
   ) throws AccessException, IOException {
 
     //
