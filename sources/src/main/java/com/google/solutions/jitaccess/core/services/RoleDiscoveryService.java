//
// Copyright 2021 Google LLC
//
// Licensed to the Apache Software Foundation (ASF) under one
// or more contributor license agreements.  See the NOTICE file
// distributed with this work for additional information
// regarding copyright ownership.  The ASF licenses this file
// to you under the Apache License, Version 2.0 (the
// "License"); you may not use this file except in compliance
// with the License.  You may obtain a copy of the License at
//
//   http://www.apache.org/licenses/LICENSE-2.0
//
// Unless required by applicable law or agreed to in writing,
// software distributed under the License is distributed on an
// "AS IS" BASIS, WITHOUT WARRANTIES OR CONDITIONS OF ANY
// KIND, either express or implied.  See the License for the
// specific language governing permissions and limitations
// under the License.
//

package com.google.solutions.jitaccess.core.services;

import com.google.api.services.cloudasset.v1.model.Expr;
import com.google.api.services.cloudasset.v1.model.IamPolicyAnalysis;
import com.google.common.base.Preconditions;
import com.google.solutions.jitaccess.core.AccessDeniedException;
import com.google.solutions.jitaccess.core.AccessException;
import com.google.solutions.jitaccess.core.NotAuthenticatedException;
import com.google.solutions.jitaccess.core.adapters.AssetInventoryAdapter;
import com.google.solutions.jitaccess.core.adapters.ResourceManagerAdapter;
import com.google.solutions.jitaccess.core.data.ProjectId;
import com.google.solutions.jitaccess.core.data.ProjectRole;
import com.google.solutions.jitaccess.core.data.RoleBinding;
import com.google.solutions.jitaccess.core.data.UserId;

import io.opentelemetry.instrumentation.annotations.WithSpan;
import jakarta.enterprise.context.ApplicationScoped;
import java.io.IOException;
import java.util.*;
import java.util.function.Predicate;
import java.util.stream.Collectors;
import java.util.stream.Stream;

/**
 * Service for discovering eligible roles.
 */
@ApplicationScoped
public class RoleDiscoveryService {

  private final AssetInventoryAdapter assetInventoryAdapter;
  private final ResourceManagerAdapter resourceManagerAdapter;

  private final ResourceManagerAdapter resourceManagerAdapter;

  private final Options options;

  public RoleDiscoveryService(
    AssetInventoryAdapter assetInventoryAdapter,
    ResourceManagerAdapter resourceManagerAdapter,
    Options configuration) {
    Preconditions.checkNotNull(assetInventoryAdapter, "assetInventoryAdapter");
    Preconditions.checkNotNull(resourceManagerAdapter, "resourceManagerAdapter");
    Preconditions.checkNotNull(configuration, "configuration");

    this.assetInventoryAdapter = assetInventoryAdapter;
    this.resourceManagerAdapter = resourceManagerAdapter;
    this.options = configuration;
  }

  private static List<RoleBinding> findRoleBindings(
    IamPolicyAnalysis analysisResult,
    Predicate<Expr> conditionPredicate,
    Predicate<String> conditionEvaluationPredicate
  ) {
    //
    // NB. We don't really care which resource a policy is attached to
    // (indicated by AttachedResourceFullName). Instead, we care about
    // which resources it applies to.
    //
    return Stream.ofNullable(analysisResult.getAnalysisResults())
      .flatMap(Collection::stream)

      // Narrow down to IAM bindings with a specific IAM condition.
      .filter(result -> conditionPredicate.test(result.getIamBinding() != null
        ? result.getIamBinding().getCondition()
        : null))
      .flatMap(result -> result
        .getAccessControlLists()
        .stream()

        // Narrow down to ACLs with a specific IAM condition evaluation result.
        .filter(acl -> conditionEvaluationPredicate.test(acl.getConditionEvaluation() != null
          ? acl.getConditionEvaluation().getEvaluationValue()
          : null))

        // Collect all (supported) resources covered by these bindings/ACLs.
        .flatMap(acl -> acl.getResources()
          .stream()
          .filter(res -> ProjectId.isProjectFullResourceName(res.getFullResourceName()))
          .map(res -> new RoleBinding(
            res.getFullResourceName(),
            result.getIamBinding().getRole()))))
      .collect(Collectors.toList());
  }

  // ---------------------------------------------------------------------
  // Public methods.
  // ---------------------------------------------------------------------

  public Options getOptions() {
    return options;
  }

  /**
   * Find projects that a user has standing, JIT-, or MPA-eligible access to.
   */
  @WithSpan
  public Set<ProjectId> listAvailableProjects(
    UserId user
<<<<<<< HEAD
  ) throws AccessException, IOException {
    if(this.options.availableProjectsQuery == null) {
      //
      // NB. To reliably find projects, we have to let the Asset API consider
      // inherited role bindings by using the "expand resources" flag. This
      // flag causes the API to return *all* resources for which an IAM binding
      // applies.
      //
      // The risk here is that the list of resources grows so large that we're hitting
      // the limits of the API, in which case it starts truncating results. To
      // mitigate this risk, filter on a permission that:
      //
      // - only applies to projects, and has no meaning on descendent resources
      // - represents the lowest level of access to a project.
      //
      var analysisResult = this.assetInventoryAdapter.findAccessibleResourcesByUser(
        this.options.scope,
        user,
        Optional.of("resourcemanager.projects.get"),
        Optional.empty(),
        true);

      //
      // Consider permanent and eligible bindings.
      //
      var roleBindings = findRoleBindings(
        analysisResult,
        condition -> condition == null ||
          JitConstraints.isJitAccessConstraint(condition) ||
          JitConstraints.isMultiPartyApprovalConstraint(condition),
        evalResult -> evalResult == null ||
          "TRUE".equalsIgnoreCase(evalResult) ||
          "CONDITIONAL".equalsIgnoreCase(evalResult));

      return roleBindings
        .stream()
        .map(b -> ProjectId.fromFullResourceName(b.fullResourceName))
        .collect(Collectors.toSet());
      }
    else {
      // Used as alternative option if availableProjectsQuery is set and the main approach with Asset API is not working fast enough.
      return new HashSet<>(resourceManagerAdapter.searchProjectIds(this.options.availableProjectsQuery));
    }
=======
  ) throws NotAuthenticatedException, AccessException, IOException {
    //
    // NB. To reliably find projects, we have to let the Asset API consider
    // inherited role bindings by using the "expand resources" flag. This
    // flag causes the API to return *all* resources for which an IAM binding
    // applies.
    //
    // The risk here is that the list of resources grows so large that we're hitting
    // the limits of the API, in which case it starts truncating results. To
    // mitigate this risk, filter on a permission that:
    //
    // - only applies to projects, and has no meaning on descendent resources
    // - represents the lowest level of access to a project.
    //
    var analysisResult = this.assetInventoryAdapter.findAccessibleResourcesByUser(
      this.options.scope,
      user,
      Optional.of("resourcemanager.projects.get"),
      Optional.empty(),
      true);

    //
    // Consider permanent and eligible bindings.
    //
    var roleBindings = findRoleBindings(
      analysisResult,
      condition -> condition == null ||
        JitConstraints.isJitAccessConstraint(condition) ||
        JitConstraints.isMultiPartyApprovalConstraint(condition),
      evalResult -> evalResult == null ||
        "TRUE".equalsIgnoreCase(evalResult) ||
        "CONDITIONAL".equalsIgnoreCase(evalResult));

    var projectIds = roleBindings
      .stream()
      .map(b -> ProjectId.fromFullResourceName(b.fullResourceName))
      .collect(Collectors.toSet());

    if (options.requiredProjectTagPath == null || options.requiredProjectTagPath.isBlank()) return projectIds;

    /**
     * We want to filter tags last, since we need to call the ResourceManager API once for each project.
     * Since we cannot use methods with checked exceptions in predicates/lambdas without
     * catching them within the predicate, we need this workaround.
     */ 
    Set<ProjectId> filtered = new HashSet<>(projectIds.size());
    for (ProjectId p : projectIds) {
      var tags = resourceManagerAdapter.getProjectEffectiveTags(p.getFullResourceName());
      if (tags.stream().anyMatch(t -> t.getNamespacedTagValue().equals(options.requiredProjectTagPath))) {
        filtered.add(p);
      }
    }
    return filtered;
>>>>>>> 9b98d68f
  }



  /**
   * List eligible role bindings for the given user.
   */
  public Result<ProjectRole> listEligibleProjectRoles(
    UserId user,
    ProjectId projectId
  ) throws AccessException, IOException {
    return listEligibleProjectRoles(
      user,
      projectId,
      EnumSet.of(
        ProjectRole.Status.ACTIVATED,
        ProjectRole.Status.ELIGIBLE_FOR_JIT,
        ProjectRole.Status.ELIGIBLE_FOR_MPA));
  }

  /**
   * List eligible role bindings for the given user.
   */
  @WithSpan
  public Result<ProjectRole> listEligibleProjectRoles(
    UserId user,
    ProjectId projectId,
    EnumSet<ProjectRole.Status> statusesToInclude
  ) throws AccessException, IOException {
    Preconditions.checkNotNull(user, "user");
    Preconditions.checkNotNull(projectId, "projectId");

    //
    // Use Asset API to search for resources that the user could
    // access if they satisfied the eligibility condition.
    //
    // NB. The existence of an eligibility condition alone isn't
    // sufficient - it needs to be on a binding that applies to the
    // user.
    //
    // NB. The Asset API considers group membership if the caller
    // (i.e., the App Engine service account) has the 'Groups Reader'
    // admin role.
    //

    var analysisResult = this.assetInventoryAdapter.findAccessibleResourcesByUser(
      this.options.scope,
      user,
      Optional.empty(),
      Optional.of(projectId.getFullResourceName()),
      false);

    //
    // Find role bindings which have already been activated.
    // These bindings have a time condition that we created, and
    // the condition evaluates to true (indicating it's still
    // valid).
    //
    Set<ProjectRole> activatedRoles;
    if (statusesToInclude.contains(ProjectRole.Status.ACTIVATED)) {
      activatedRoles = findRoleBindings(
        analysisResult,
        condition -> JitConstraints.isActivated(condition),
        evalResult -> "TRUE".equalsIgnoreCase(evalResult))
        .stream()
        .map(binding -> new ProjectRole(binding, ProjectRole.Status.ACTIVATED))
        .collect(Collectors.toSet());
    }
    else {
      activatedRoles = Set.of();
    }

    //
    // Find all JIT-eligible role bindings. The bindings are
    // conditional and have a special condition that serves
    // as marker.
    //
    Set<ProjectRole> jitEligibleRoles;
    if (statusesToInclude.contains(ProjectRole.Status.ELIGIBLE_FOR_JIT)) {
      jitEligibleRoles = findRoleBindings(
        analysisResult,
        condition -> JitConstraints.isJitAccessConstraint(condition),
        evalResult -> "CONDITIONAL".equalsIgnoreCase(evalResult))
        .stream()
        .map(binding -> new ProjectRole(binding, ProjectRole.Status.ELIGIBLE_FOR_JIT))
        .collect(Collectors.toSet());
    }
    else {
      jitEligibleRoles = Set.of();
    }

    //
    // Find all MPA-eligible role bindings. The bindings are
    // conditional and have a special condition that serves
    // as marker.
    //
    Set<ProjectRole> mpaEligibleRoles;
    if (statusesToInclude.contains(ProjectRole.Status.ELIGIBLE_FOR_MPA)) {
      mpaEligibleRoles = findRoleBindings(
        analysisResult,
        condition -> JitConstraints.isMultiPartyApprovalConstraint(condition),
        evalResult -> "CONDITIONAL".equalsIgnoreCase(evalResult))
        .stream()
        .map(binding -> new ProjectRole(binding, ProjectRole.Status.ELIGIBLE_FOR_MPA))
        .collect(Collectors.toSet());
    }
    else {
      mpaEligibleRoles = Set.of();
    }

    //
    // Determine effective set of eligible roles. If a role is both JIT- and
    // MPA-eligible, only retain the JIT-eligible one.
    //
    // Use a list so that JIT-eligible roles go first, followed by MPA-eligible ones.
    //
    var allEligibleRoles = new ArrayList<ProjectRole>();
    allEligibleRoles.addAll(jitEligibleRoles);
    allEligibleRoles.addAll(mpaEligibleRoles
      .stream()
      .filter(r -> !jitEligibleRoles.stream().anyMatch(a -> a.roleBinding.equals(r.roleBinding)))
      .collect(Collectors.toList()));

    //
    // Replace roles that have been activated already.
    //
    // NB. We can't use !activatedRoles.contains(...)
    // because of the different binding statuses.
    //
    var consolidatedRoles = allEligibleRoles
      .stream()
      .filter(r -> !activatedRoles.stream().anyMatch(a -> a.roleBinding.equals(r.roleBinding)))
      .collect(Collectors.toList());
    consolidatedRoles.addAll(activatedRoles);

    return new Result<>(
      consolidatedRoles.stream()
        .sorted(Comparator.comparing(r -> r.roleBinding.fullResourceName))
        .collect(Collectors.toList()),
      Stream.ofNullable(analysisResult.getNonCriticalErrors())
        .flatMap(Collection::stream)
        .map(e -> e.getCause())
        .collect(Collectors.toSet()));
  }

  /**
   * List users that can approve the activation of an eligible role binding.
   */
  @WithSpan
  public Set<UserId> listEligibleUsersForProjectRole(
    UserId callerUserId,
    RoleBinding roleBinding
  ) throws AccessException, IOException {
    Preconditions.checkNotNull(callerUserId, "callerUserId");
    Preconditions.checkNotNull(roleBinding, "roleBinding");

    assert ProjectId.isProjectFullResourceName(roleBinding.fullResourceName);

    //
    // Check that the (calling) user is really allowed to request approval
    // this role.
    //
    var projectId = ProjectId.fromFullResourceName(roleBinding.fullResourceName);

    var eligibleRoles = listEligibleProjectRoles(callerUserId, projectId);
    if (eligibleRoles
      .getItems()
      .stream()
      .filter(pr -> pr.roleBinding.equals(roleBinding))
      .filter(pr -> pr.status == ProjectRole.Status.ELIGIBLE_FOR_MPA)
      .findAny()
      .isEmpty()) {
      throw new AccessDeniedException(
        String.format("The user %s is not eligible to request approval for this role", callerUserId));
    }

    //
    // Find other eligible users.
    //
    var analysisResult = this.assetInventoryAdapter.findPermissionedPrincipalsByResource(
      this.options.scope,
      roleBinding.fullResourceName,
      roleBinding.role);

    return Stream.ofNullable(analysisResult.getAnalysisResults())
      .flatMap(Collection::stream)

      // Narrow down to IAM bindings with an MPA constraint.
      .filter(result -> result.getIamBinding() != null &&
        JitConstraints.isMultiPartyApprovalConstraint(result.getIamBinding().getCondition()))

      // Collect identities (users and group members)
      .filter(result -> result.getIdentityList() != null)
      .flatMap(result -> result.getIdentityList().getIdentities().stream()
        .filter(id -> id.getName().startsWith("user:"))
        .map(id -> new UserId(id.getName().substring("user:".length()))))

      // Remove the caller.
      .filter(user -> !user.equals(callerUserId))
      .collect(Collectors.toSet());
  }

  // -------------------------------------------------------------------------
  // Inner classes.
  // -------------------------------------------------------------------------

  public static class Options {
    /**
     * Scope, organization/ID, folder/ID, or project/ID
     */
    public final String scope;

    public final String requiredProjectTagPath;

    /**
     * In some cases listing all available projects is not working fast enough and times out,
     * so this method is available as alternative.
     * The format is the same as Google Resource Manager API requires for the query parameter, for example:
     * - parent:folders/{folder_id}
     * - parent:organizations/{organization_id}
     * (https://cloud.google.com/resource-manager/reference/rest/v3/projects/search#query-parameters)
     */
    public final String availableProjectsQuery;

    /**
     * Search inherited IAM policies
     */
<<<<<<< HEAD
    public Options(String scope, String availableProjectsQuery) {
      this.scope = scope;
      this.availableProjectsQuery = availableProjectsQuery;
=======
    public Options(String scope, String requiredProjectTagPath) {
      this.scope = scope;
      this.requiredProjectTagPath = requiredProjectTagPath;
    }

    public Options(String scope) {
      this.scope = scope;
      this.requiredProjectTagPath = null;
>>>>>>> 9b98d68f
    }


  }
}<|MERGE_RESOLUTION|>--- conflicted
+++ resolved
@@ -51,8 +51,6 @@
   private final AssetInventoryAdapter assetInventoryAdapter;
   private final ResourceManagerAdapter resourceManagerAdapter;
 
-  private final ResourceManagerAdapter resourceManagerAdapter;
-
   private final Options options;
 
   public RoleDiscoveryService(
@@ -118,8 +116,7 @@
   @WithSpan
   public Set<ProjectId> listAvailableProjects(
     UserId user
-<<<<<<< HEAD
-  ) throws AccessException, IOException {
+  ) throws NotAuthenticatedException, AccessException, IOException {
     if(this.options.availableProjectsQuery == null) {
       //
       // NB. To reliably find projects, we have to let the Asset API consider
@@ -153,73 +150,32 @@
           "TRUE".equalsIgnoreCase(evalResult) ||
           "CONDITIONAL".equalsIgnoreCase(evalResult));
 
-      return roleBindings
+      var projectIds = roleBindings
         .stream()
         .map(b -> ProjectId.fromFullResourceName(b.fullResourceName))
         .collect(Collectors.toSet());
+      
+      if (options.requiredProjectTagPath == null || options.requiredProjectTagPath.isBlank()) return projectIds;
+
+        /**
+         * We want to filter tags last, since we need to call the ResourceManager API once for each project.
+         * Since we cannot use methods with checked exceptions in predicates/lambdas without
+         * catching them within the predicate, we need this workaround.
+         */ 
+        Set<ProjectId> filtered = new HashSet<>(projectIds.size());
+        for (ProjectId p : projectIds) {
+          var tags = resourceManagerAdapter.getProjectEffectiveTags(p.getFullResourceName());
+          if (tags.stream().anyMatch(t -> t.getNamespacedTagValue().equals(options.requiredProjectTagPath))) {
+            filtered.add(p);
+          }
+        }
+        return filtered;
       }
     else {
       // Used as alternative option if availableProjectsQuery is set and the main approach with Asset API is not working fast enough.
       return new HashSet<>(resourceManagerAdapter.searchProjectIds(this.options.availableProjectsQuery));
     }
-=======
-  ) throws NotAuthenticatedException, AccessException, IOException {
-    //
-    // NB. To reliably find projects, we have to let the Asset API consider
-    // inherited role bindings by using the "expand resources" flag. This
-    // flag causes the API to return *all* resources for which an IAM binding
-    // applies.
-    //
-    // The risk here is that the list of resources grows so large that we're hitting
-    // the limits of the API, in which case it starts truncating results. To
-    // mitigate this risk, filter on a permission that:
-    //
-    // - only applies to projects, and has no meaning on descendent resources
-    // - represents the lowest level of access to a project.
-    //
-    var analysisResult = this.assetInventoryAdapter.findAccessibleResourcesByUser(
-      this.options.scope,
-      user,
-      Optional.of("resourcemanager.projects.get"),
-      Optional.empty(),
-      true);
-
-    //
-    // Consider permanent and eligible bindings.
-    //
-    var roleBindings = findRoleBindings(
-      analysisResult,
-      condition -> condition == null ||
-        JitConstraints.isJitAccessConstraint(condition) ||
-        JitConstraints.isMultiPartyApprovalConstraint(condition),
-      evalResult -> evalResult == null ||
-        "TRUE".equalsIgnoreCase(evalResult) ||
-        "CONDITIONAL".equalsIgnoreCase(evalResult));
-
-    var projectIds = roleBindings
-      .stream()
-      .map(b -> ProjectId.fromFullResourceName(b.fullResourceName))
-      .collect(Collectors.toSet());
-
-    if (options.requiredProjectTagPath == null || options.requiredProjectTagPath.isBlank()) return projectIds;
-
-    /**
-     * We want to filter tags last, since we need to call the ResourceManager API once for each project.
-     * Since we cannot use methods with checked exceptions in predicates/lambdas without
-     * catching them within the predicate, we need this workaround.
-     */ 
-    Set<ProjectId> filtered = new HashSet<>(projectIds.size());
-    for (ProjectId p : projectIds) {
-      var tags = resourceManagerAdapter.getProjectEffectiveTags(p.getFullResourceName());
-      if (tags.stream().anyMatch(t -> t.getNamespacedTagValue().equals(options.requiredProjectTagPath))) {
-        filtered.add(p);
-      }
-    }
-    return filtered;
->>>>>>> 9b98d68f
-  }
-
-
+  }
 
   /**
    * List eligible role bindings for the given user.
@@ -443,23 +399,11 @@
 
     /**
      * Search inherited IAM policies
-     */
-<<<<<<< HEAD
-    public Options(String scope, String availableProjectsQuery) {
+     */   
+    public Options(String scope, String availableProjectsQuery, String requiredProjectTagPath) {
       this.scope = scope;
       this.availableProjectsQuery = availableProjectsQuery;
-=======
-    public Options(String scope, String requiredProjectTagPath) {
-      this.scope = scope;
       this.requiredProjectTagPath = requiredProjectTagPath;
     }
-
-    public Options(String scope) {
-      this.scope = scope;
-      this.requiredProjectTagPath = null;
->>>>>>> 9b98d68f
-    }
-
-
   }
 }