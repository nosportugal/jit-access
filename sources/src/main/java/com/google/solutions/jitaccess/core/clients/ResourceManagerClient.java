//
// Copyright 2021 Google LLC
//
// Licensed to the Apache Software Foundation (ASF) under one
// or more contributor license agreements.  See the NOTICE file
// distributed with this work for additional information
// regarding copyright ownership.  The ASF licenses this file
// to you under the Apache License, Version 2.0 (the
// "License"); you may not use this file except in compliance
// with the License.  You may obtain a copy of the License at
//
//   http://www.apache.org/licenses/LICENSE-2.0
//
// Unless required by applicable law or agreed to in writing,
// software distributed under the License is distributed on an
// "AS IS" BASIS, WITHOUT WARRANTIES OR CONDITIONS OF ANY
// KIND, either express or implied.  See the License for the
// specific language governing permissions and limitations
// under the License.
//

package com.google.solutions.jitaccess.core.clients;

import com.google.api.client.googleapis.json.GoogleJsonResponseException;
import com.google.api.client.json.GenericJson;
import com.google.api.client.json.gson.GsonFactory;
import com.google.api.client.util.Key;
import com.google.api.services.cloudresourcemanager.v3.CloudResourceManager;
import com.google.api.services.cloudresourcemanager.v3.CloudResourceManagerRequest;
import com.google.api.services.cloudresourcemanager.v3.model.*;
import com.google.auth.oauth2.GoogleCredentials;
import com.google.common.base.Preconditions;
import com.google.solutions.jitaccess.cel.TemporaryIamCondition;
import com.google.solutions.jitaccess.core.*;
import com.google.solutions.jitaccess.core.catalog.FolderId;
import com.google.solutions.jitaccess.core.catalog.OrganizationId;
import com.google.solutions.jitaccess.core.catalog.ProjectId;
import com.google.solutions.jitaccess.core.catalog.ResourceId;
import jakarta.inject.Singleton;
import org.jetbrains.annotations.NotNull;
import org.jetbrains.annotations.Nullable;

import java.io.IOException;
import java.security.GeneralSecurityException;
import java.util.*;
import java.util.function.Predicate;
import java.util.stream.Collectors;

import io.opentelemetry.instrumentation.annotations.WithSpan;

/**
 * Adapter for Resource Manager API.
 */
@Singleton
public class ResourceManagerClient {
  public static final String OAUTH_SCOPE = "https://www.googleapis.com/auth/cloud-platform";
  private static final int MAX_SET_IAM_POLICY_ATTEMPTS = 4;

  private static final int SEARCH_PROJECTS_PAGE_SIZE = 1000;

  private final @NotNull GoogleCredentials credentials;
  private final @NotNull HttpTransport.Options httpOptions;

  private @NotNull CloudResourceManager createClient() throws IOException
  {
    try {
      return new CloudResourceManager
        .Builder(
          HttpTransport.newTransport(),
          new GsonFactory(),
          HttpTransport.newAuthenticatingRequestInitializer(this.credentials, this.httpOptions))
        .setApplicationName(ApplicationVersion.USER_AGENT)
        .build();
    }
    catch (GeneralSecurityException e) {
      throw new IOException("Creating a ResourceManager client failed", e);
    }
  }

  private static boolean isRoleNotGrantableErrorMessage(@Nullable String message)
  {
    return message != null &&
      (message.contains("not supported") || message.contains("does not exist"));
  }

  public ResourceManagerClient(
    @NotNull GoogleCredentials credentials,
    @NotNull HttpTransport.Options httpOptions
  ) {
    Preconditions.checkNotNull(credentials, "credentials");
    Preconditions.checkNotNull(httpOptions, "httpOptions");

    this.credentials = credentials;
    this.httpOptions = httpOptions;
  }

  /**
   * Add an IAM binding using the optimistic concurrency control-mechanism.
   */
  @WithSpan
  public void addProjectIamBinding(
    @NotNull ProjectId projectId,
    @NotNull Binding binding,
    @NotNull EnumSet<ResourceManagerClient.IamBindingOptions> options,
    String requestReason
  ) throws AccessException, AlreadyExistsException, IOException {
    Preconditions.checkNotNull(projectId, "projectId");
    Preconditions.checkNotNull(binding, "binding");

    try {
      var service = createClient();

      //
      // IAM policies use optimistic concurrency control, so we might need to perform
      // multiple attempts to update the policy.
      //
      for (int attempt = 0; attempt < MAX_SET_IAM_POLICY_ATTEMPTS; attempt++) {
        //
        // Read current version of policy.
        //
        // NB. The API might return a v1 policy even if we
        // request a v3 policy.
        //

        var policy = service
          .projects()
          .getIamPolicy(
            String.format("projects/%s", projectId.id()),
            new GetIamPolicyRequest()
              .setOptions(new GetPolicyOptions().setRequestedPolicyVersion(3)))
          .execute();

        //
        // Make sure we're using v3; older versions don't support conditions.
        //
        policy.setVersion(3);

        if (options.contains(IamBindingOptions.FAIL_IF_BINDING_EXISTS)) {
          if (policy.getBindings()
            .stream()
            .anyMatch(b -> Bindings.equals(b, binding, true))) {
            //
            // The exact same binding (incl. condition) exists.
            //
            throw new AlreadyExistsException("The binding already exists");
          }
        }

        if (options.contains(ResourceManagerClient.IamBindingOptions.PURGE_EXISTING_TEMPORARY_BINDINGS)) {
          //
          // Remove existing temporary bindings for the same principal and role.
          //
          // NB. There's a hard limit on how many role bindings in a policy can
          // have the same principal and role. Removing existing bindings
          // helps avoid hitting this limit.
          //
          // NB. This check detects temporary bindings that we created, but it might not
          // detect other temporary bindings (which might use a slightly different
          // condition)
          //
          Predicate<Binding> isObsolete = b -> Bindings.equals(b, binding, false)
            && b.getCondition() != null
            && TemporaryIamCondition.isTemporaryAccessCondition(b.getCondition().getExpression());

          var nonObsoleteBindings =
            policy.getBindings().stream()
              .filter(isObsolete.negate())
              .toList();

          policy.getBindings().clear();
          policy.getBindings().addAll(nonObsoleteBindings);
        }

        //
        // Apply change and write new version.
        //
        policy.getBindings().add(binding);

        try {
          var request = service
            .projects()
            .setIamPolicy(
              String.format("projects/%s", projectId),
              new SetIamPolicyRequest().setPolicy((policy)));

          request.getRequestHeaders().set("x-goog-request-reason", requestReason);
          request.execute();

          //
          // Successful update -> quit loop.
          //
          return;
        }
        catch (GoogleJsonResponseException e) {
          if (e.getStatusCode() == 412) {
            //
            // Concurrent modification - back off and retry.
            //
            try {
              Thread.sleep(200);
            }
            catch (InterruptedException ignored) {
            }
          }
          else {
            throw (GoogleJsonResponseException) e.fillInStackTrace();
          }
        }
      }

      throw new AlreadyExistsException(
        "Failed to update IAM bindings due to concurrent modifications");
    }
    catch (GoogleJsonResponseException e) {
      switch (e.getStatusCode()) {
        case 400:
          //
          // One possible reason for an INVALID_ARGUMENT error is that we've tried
          // to grant a role on a project that cannot be granted on a project at all.
          // If that's the case, provide a more descriptive error message.
          //
          if (e.getDetails() != null &&
              e.getDetails().getErrors() != null &&
              e.getDetails().getErrors().size() > 0 &&
              isRoleNotGrantableErrorMessage(e.getDetails().getErrors().get(0).getMessage())) {
            throw new AccessDeniedException(
              String.format("The role %s cannot be granted on a project", binding.getRole()),
              e);
          }
        case 401:
          throw new NotAuthenticatedException("Not authenticated", e);
        case 403:
          throw new AccessDeniedException(String.format("Denied access to project '%s'", projectId), e);
        default:
          throw (GoogleJsonResponseException) e.fillInStackTrace();
      }
    }
  }

  /**
   * Test whether certain permissions have been granted on the project.
   */
<<<<<<< HEAD
  @WithSpan
  public List<String> testIamPermissions(
    ProjectId projectId,
    List<String> permissions
=======
  public @NotNull List<String> testIamPermissions(
    @NotNull ProjectId projectId,
    @NotNull List<String> permissions
>>>>>>> 762d035f
  ) throws NotAuthenticatedException, IOException {
    try
    {
      var response = createClient()
        .projects()
        .testIamPermissions(
          String.format("projects/%s", projectId),
          new TestIamPermissionsRequest()
            .setPermissions(permissions))
        .execute();

      return response.getPermissions() != null
        ? response.getPermissions()
        : List.of();
    }
    catch (GoogleJsonResponseException e) {
      switch (e.getStatusCode()) {
        case 401:
          throw new NotAuthenticatedException("Not authenticated", e);
        default:
          throw (GoogleJsonResponseException) e.fillInStackTrace();
      }
    }
  }

  /**
   * Search for projects.
   */
<<<<<<< HEAD
  @WithSpan
  public SortedSet<ProjectId> searchProjectIds(
    String query
=======
  public @NotNull SortedSet<ProjectId> searchProjectIds(
    @NotNull String query
>>>>>>> 762d035f
  ) throws NotAuthenticatedException, IOException {
    try {
      var client = createClient();

      var response = client
        .projects()
        .search()
        .setQuery(query)
        .setPageSize(SEARCH_PROJECTS_PAGE_SIZE)
        .execute();

      ArrayList<Project> allProjects = new ArrayList<>();
      if(response.getProjects() != null) {
        allProjects.addAll(response.getProjects());
      }

      while(response.getNextPageToken() != null
              && !response.getNextPageToken().isEmpty()
              && response.getProjects() !=null
              && response.getProjects().size() >= SEARCH_PROJECTS_PAGE_SIZE) {
        response = client
          .projects()
          .search()
          .setQuery(query)
          .setPageToken(response.getNextPageToken())
          .setPageSize(SEARCH_PROJECTS_PAGE_SIZE)
          .execute();

        if(response.getProjects() != null) {
          allProjects.addAll(response.getProjects());
        }
      }

      return allProjects.stream()
        .map(p -> new ProjectId(p.getProjectId()))
        .collect(Collectors.toCollection(TreeSet::new));
    }
    catch (GoogleJsonResponseException e) {
      switch (e.getStatusCode()) {
        case 401:
          throw new NotAuthenticatedException("Not authenticated", e);
        default:
          throw (GoogleJsonResponseException) e.fillInStackTrace();
      }
    }
  }

  /**
   * Get the ancestry of a project.
   *
   * @return list of ancestors, starting with the project itself.
   */
<<<<<<< HEAD
  @WithSpan
  public Collection<ResourceId> getAncestry(
    ProjectId projectId
=======
  public @NotNull Collection<ResourceId> getAncestry(
    @NotNull ProjectId projectId
>>>>>>> 762d035f
  ) throws AccessException, IOException {
    try {
      var response = new GetAncestry(createClient(), projectId.id(), new GetAncestryRequest()).execute();
      return response.ancestor
        .stream()
        .map(a -> {
          switch (a.resourceId.type) {
            case "organization":
              return (ResourceId)new OrganizationId(a.resourceId.id);

            case "folder":
              return new FolderId(a.resourceId.id);

            case "project":
              return new ProjectId(a.resourceId.id);

            default:
              throw new IllegalArgumentException(
                String.format("Unknown resource type: %s", a.resourceId.type));
          }
        })
        .collect(Collectors.toList());
    }
    catch (GoogleJsonResponseException e) {
      switch (e.getStatusCode()) {
        case 401:
          throw new NotAuthenticatedException("Not authenticated", e);
        case 403:
          throw new AccessDeniedException(String.format("Denied access to project '%s'", projectId), e);
        default:
          throw (GoogleJsonResponseException) e.fillInStackTrace();
      }
    }
  }

  /**
   * Gets the effective tags for a project.
   * @param projectResourceName - full resource name of the project
   * @return list of effective tags
   */
  @WithSpan
  public List<EffectiveTag> getProjectEffectiveTags(
    String projectResourceName
    ) throws NotAuthenticatedException, IOException {
    try
    {
      var response = createClient()
        .effectiveTags()
        .list()
        .setParent(projectResourceName)
        .execute();

      return response.getEffectiveTags() != null
        ? response.getEffectiveTags()
        : List.of();
    }
    catch (GoogleJsonResponseException e) {
      switch (e.getStatusCode()) {
        case 401:
          throw new NotAuthenticatedException("Not authenticated", e);
        default:
          throw (GoogleJsonResponseException) e.fillInStackTrace();
      }
    }
  }

  //---------------------------------------------------------------------
  // Inner classes.
  //---------------------------------------------------------------------

  /**
   * Helper class for using Binding objects.
   */
  public static class Bindings {
    public static boolean equals(@NotNull Binding lhs, @NotNull Binding rhs, boolean compareCondition) {
      if (!lhs.getRole().equals(rhs.getRole())) {
        return  false;
      }

      if (!new HashSet<>(lhs.getMembers()).equals(new HashSet<>(rhs.getMembers()))) {
        return false;
      }

      if (compareCondition) {
        if ((lhs.getCondition() == null) != (rhs.getCondition() == null)) {
          return false;
        }

        if (lhs.getCondition() != null && rhs.getCondition() != null) {
          if (!Objects.equals(lhs.getCondition().getExpression(), rhs.getCondition().getExpression())) {
            return false;
          }

          if (!Objects.equals(lhs.getCondition().getTitle(), rhs.getCondition().getTitle())) {
            return false;
          }

          return Objects.equals(lhs.getCondition().getDescription(), rhs.getCondition().getDescription());
        }
      }

      return true;
    }
  }

  public enum IamBindingOptions {
    NONE,

    /** Purge existing temporary bindings for the same principal and role */
    PURGE_EXISTING_TEMPORARY_BINDINGS,

    /** Throw an AlreadyExistsException if an equivalent binding for the same principal and role exists */
    FAIL_IF_BINDING_EXISTS
  }

  //---------------------------------------------------------------------------
  // Request classes for APIs only available in v1.
  //---------------------------------------------------------------------------

  /**
   * Gets a list of ancestors in the resource hierarchy for the Project identified by the specified
   * `project_id` (for example, `my-project-123`). The caller must have read permissions for this
   * Project.
   */
  private static class GetAncestry extends CloudResourceManagerRequest<GetAncestryResponse> {

    private static final String REST_PATH = "v1/projects/{projectId}:getAncestry";

    /**
     * Gets a list of ancestors in the resource hierarchy for the Project identified by the specified
     * `project_id` (for example, `my-project-123`). The caller must have read permissions for this
     * Project.
     */
    protected GetAncestry(
      @NotNull CloudResourceManager client,
      String projectId,
      GetAncestryRequest content
    ) {
      super(client, "POST", REST_PATH, content, GetAncestryResponse.class);
      this.projectId = Preconditions.checkNotNull(projectId, "Required parameter projectId must be specified.");
    }

    @Override
    public GetAncestry set$Xgafv(String $Xgafv) {
      return (GetAncestry) super.set$Xgafv($Xgafv);
    }

    @Override
    public GetAncestry setAccessToken(String accessToken) {
      return (GetAncestry) super.setAccessToken(accessToken);
    }

    @Override
    public GetAncestry setAlt(String alt) {
      return (GetAncestry) super.setAlt(alt);
    }

    @Override
    public GetAncestry setCallback(String callback) {
      return (GetAncestry) super.setCallback(callback);
    }

    @Override
    public GetAncestry setFields(String fields) {
      return (GetAncestry) super.setFields(fields);
    }

    @Override
    public GetAncestry setKey(String key) {
      return (GetAncestry) super.setKey(key);
    }

    @Override
    public GetAncestry setOauthToken(String oauthToken) {
      return (GetAncestry) super.setOauthToken(oauthToken);
    }

    @Override
    public GetAncestry setPrettyPrint(Boolean prettyPrint) {
      return (GetAncestry) super.setPrettyPrint(prettyPrint);
    }

    @Override
    public GetAncestry setQuotaUser(String quotaUser) {
      return (GetAncestry) super.setQuotaUser(quotaUser);
    }

    @Override
    public GetAncestry setUploadType(String uploadType) {
      return (GetAncestry) super.setUploadType(uploadType);
    }

    @Override
    public GetAncestry setUploadProtocol(String uploadProtocol) {
      return (GetAncestry) super.setUploadProtocol(uploadProtocol);
    }

    /** Required. The Project ID (for example, `my-project-123`). */
    @Key
    private String projectId;

    /** Required. The Project ID (for example, `my-project-123`).
     */
    public String getProjectId() {
      return projectId;
    }

    /** Required. The Project ID (for example, `my-project-123`). */
    public @NotNull GetAncestry setProjectId(String projectId) {
      this.projectId = projectId;
      return this;
    }

    @Override
    public GetAncestry set(String parameterName, Object value) {
      return (GetAncestry) super.set(parameterName, value);
    }
  }

  /**
   * The request sent to the GetAncestry method.
   */
  private static final class GetAncestryRequest extends com.google.api.client.json.GenericJson {
  }

  /**
   * Response from the projects.getAncestry method.
   */
  public static final class GetAncestryResponse extends GenericJson {
    /**
     * Ancestors are ordered from bottom to top of the resource hierarchy. The first ancestor is the
     * project itself, followed by the project's parent, etc.
     * The value may be {@code null}.
     */
    @Key
    private java.util.List<Ancestor> ancestor;

    /**
     * Ancestors are ordered from bottom to top of the resource hierarchy. The first ancestor is the
     * project itself, followed by the project's parent, etc..
     * @return value or {@code null} for none
     */
    public java.util.List<Ancestor> getAncestor() {
      return ancestor;
    }

    /**
     * Ancestors are ordered from bottom to top of the resource hierarchy. The first ancestor is the
     * project itself, followed by the project's parent, etc..
     * @param ancestor ancestor or {@code null} for none
     */
    public @NotNull GetAncestryResponse setAncestor(java.util.List<Ancestor> ancestor) {
      this.ancestor = ancestor;
      return this;
    }

    @Override
    public GetAncestryResponse set(String fieldName, Object value) {
      return (GetAncestryResponse) super.set(fieldName, value);
    }

    @Override
    public GetAncestryResponse clone() {
      return (GetAncestryResponse) super.clone();
    }
  }

  /**
   * Identifying information for a single ancestor of a project.
   */
  public static final class Ancestor extends com.google.api.client.json.GenericJson {
    /**
     * Resource id of the ancestor.
     * The value may be {@code null}.
     */
    @Key
    private AncestryResourceId resourceId;

    /**
     * Resource id of the ancestor.
     * @return value or {@code null} for none
     */
    public AncestryResourceId getResourceId() {
      return resourceId;
    }

    /**
     * Resource id of the ancestor.
     * @param resourceId resourceId or {@code null} for none
     */
    public @NotNull Ancestor setResourceId(AncestryResourceId resourceId) {
      this.resourceId = resourceId;
      return this;
    }

    @Override
    public Ancestor set(String fieldName, Object value) {
      return (Ancestor) super.set(fieldName, value);
    }

    @Override
    public Ancestor clone() {
      return (Ancestor) super.clone();
    }
  }

  /**
   * A container to reference an id for any resource type.
   */
  public static final class AncestryResourceId extends com.google.api.client.json.GenericJson {
    /**
     * The type-specific id. This should correspond to the id used in the type-specific API's.
     * The value may be {@code null}.
     */
    @Key
    private String id;

    /**
     * The resource type this id is for. At present, the valid types are: "organization", "folder",
     * and "project".
     * The value may be {@code null}.
     */
    @Key
    private String type;

    /**
     * The type-specific id. This should correspond to the id used in the type-specific API's.
     * @return value or {@code null} for none
     */
    public String getId() {
      return id;
    }

    /**
     * The type-specific id. This should correspond to the id used in the type-specific API's.
     * @param id id or {@code null} for none
     */
    public @NotNull AncestryResourceId setId(String id) {
      this.id = id;
      return this;
    }

    /**
     * The resource type this id is for. At present, the valid types are: "organization", "folder",
     * and "project".
     * @return value or {@code null} for none
     */
    public String getType() {
      return type;
    }

    /**
     * The resource type this id is for. At present, the valid types are: "organization", "folder",
     * and "project".
     * @param type type or {@code null} for none
     */
    public @NotNull AncestryResourceId setType(String type) {
      this.type = type;
      return this;
    }

    @Override
    public AncestryResourceId set(String fieldName, Object value) {
      return (AncestryResourceId) super.set(fieldName, value);
    }

    @Override
    public AncestryResourceId clone() {
      return (AncestryResourceId) super.clone();
    }
  }
}<|MERGE_RESOLUTION|>--- conflicted
+++ resolved
@@ -240,16 +240,10 @@
   /**
    * Test whether certain permissions have been granted on the project.
    */
-<<<<<<< HEAD
   @WithSpan
-  public List<String> testIamPermissions(
-    ProjectId projectId,
-    List<String> permissions
-=======
   public @NotNull List<String> testIamPermissions(
     @NotNull ProjectId projectId,
     @NotNull List<String> permissions
->>>>>>> 762d035f
   ) throws NotAuthenticatedException, IOException {
     try
     {
@@ -278,14 +272,9 @@
   /**
    * Search for projects.
    */
-<<<<<<< HEAD
   @WithSpan
-  public SortedSet<ProjectId> searchProjectIds(
-    String query
-=======
   public @NotNull SortedSet<ProjectId> searchProjectIds(
     @NotNull String query
->>>>>>> 762d035f
   ) throws NotAuthenticatedException, IOException {
     try {
       var client = createClient();
@@ -338,14 +327,9 @@
    *
    * @return list of ancestors, starting with the project itself.
    */
-<<<<<<< HEAD
   @WithSpan
-  public Collection<ResourceId> getAncestry(
-    ProjectId projectId
-=======
   public @NotNull Collection<ResourceId> getAncestry(
     @NotNull ProjectId projectId
->>>>>>> 762d035f
   ) throws AccessException, IOException {
     try {
       var response = new GetAncestry(createClient(), projectId.id(), new GetAncestryRequest()).execute();
