--- conflicted
+++ resolved
@@ -116,14 +116,9 @@
   //---------------------------------------------------------------------------
 
   @Override
-<<<<<<< HEAD
   @WithSpan
-  public SortedSet<ProjectId> findProjectsWithEntitlements(
-    UserId user
-=======
   public @NotNull SortedSet<ProjectId> findProjectsWithEntitlements(
     @NotNull UserId user
->>>>>>> 762d035f
   ) {
     //
     // Not supported.
@@ -133,19 +128,11 @@
   }
 
   @Override
-<<<<<<< HEAD
   @WithSpan
-  public EntitlementSet<ProjectRoleBinding> findEntitlements(
-    UserId user,
-    ProjectId projectId,
-    EnumSet<ActivationType> typesToInclude,
-    EnumSet<Entitlement.Status> statusesToInclude
-=======
   public @NotNull EntitlementSet<ProjectRole> findEntitlements(
     @NotNull UserId user,
     @NotNull ProjectId projectId,
     @NotNull EnumSet<ActivationType> typesToInclude
->>>>>>> 762d035f
   ) throws AccessException, IOException {
 
     List<Binding> allBindings = findProjectBindings(user, projectId);
@@ -238,16 +225,10 @@
   }
 
   @Override
-<<<<<<< HEAD
   @WithSpan
-  public Set<UserId> findEntitlementHolders(
-    ProjectRoleBinding roleBinding,
-    ActivationType activationType
-=======
   public @NotNull Set<UserId> findEntitlementHolders(
     @NotNull ProjectRole roleBinding,
     @NotNull ActivationType activationType
->>>>>>> 762d035f
   ) throws AccessException, IOException {
 
     var policies = this.assetInventoryClient.getEffectiveIamPolicies(
