//
// Copyright 2023 Google LLC
//
// Licensed to the Apache Software Foundation (ASF) under one
// or more contributor license agreements.  See the NOTICE file
// distributed with this work for additional information
// regarding copyright ownership.  The ASF licenses this file
// to you under the Apache License, Version 2.0 (the
// "License"); you may not use this file except in compliance
// with the License.  You may obtain a copy of the License at
//
//   http://www.apache.org/licenses/LICENSE-2.0
//
// Unless required by applicable law or agreed to in writing,
// software distributed under the License is distributed on an
// "AS IS" BASIS, WITHOUT WARRANTIES OR CONDITIONS OF ANY
// KIND, either express or implied.  See the License for the
// specific language governing permissions and limitations
// under the License.
//

package com.google.solutions.jitaccess.core.catalog.project;

import com.google.api.client.json.webtoken.JsonWebToken;
import com.google.api.services.cloudresourcemanager.v3.model.Binding;
import com.google.common.base.Preconditions;
import com.google.solutions.jitaccess.cel.TemporaryIamCondition;
import com.google.solutions.jitaccess.core.*;
import com.google.solutions.jitaccess.core.auth.UserId;
import com.google.solutions.jitaccess.core.catalog.*;
import com.google.solutions.jitaccess.core.clients.ResourceManagerClient;

import io.opentelemetry.instrumentation.annotations.WithSpan;
import jakarta.enterprise.context.Dependent;
import org.jetbrains.annotations.NotNull;

import java.io.IOException;
import java.time.Duration;
import java.time.Instant;
import java.util.EnumSet;
import java.util.List;
import java.util.Set;
import java.util.stream.Collectors;

/**
 * Activator for project roles.
 */
@Dependent
public class ProjectRoleActivator extends EntitlementActivator<
  ProjectRole,
  ProjectId,
  MpaProjectRoleCatalog.UserContext> {
  private final @NotNull ResourceManagerClient resourceManagerClient;

  private final Options options;

  public ProjectRoleActivator(
    @NotNull Catalog<ProjectRole, ProjectId, MpaProjectRoleCatalog.UserContext> catalog,
    @NotNull ResourceManagerClient resourceManagerClient,
    @NotNull JustificationPolicy policy,
    @NotNull Options options
  ) {
    super(catalog, policy);

    Preconditions.checkNotNull(resourceManagerClient, "resourceManagerClient");
    this.resourceManagerClient = resourceManagerClient;
    this.options = options;
  }

  private void provisionTemporaryBinding(
    @NotNull String bindingDescription,
    @NotNull ProjectId projectId,
    @NotNull UserId user,
    @NotNull Set<String> roles,
    @NotNull Instant startTime,
    @NotNull Duration duration
  ) throws AccessException, AlreadyExistsException, IOException {

    //
    // Add time-bound IAM binding.
    //
    // Replace existing bindings for same user and role to avoid
    // accumulating junk, and to prevent hitting the binding limit.
    //

    for (var role : roles) {
      var binding = new Binding()
        .setMembers(List.of("user:" + user))
        .setRole(role)
        .setCondition(new com.google.api.services.cloudresourcemanager.v3.model.Expr()
          .setTitle(JitConstraints.ACTIVATION_CONDITION_TITLE)
          .setDescription(bindingDescription)
          .setExpression(new TemporaryIamCondition(startTime, duration).toString()));

      this.resourceManagerClient.addProjectIamBinding(
        projectId,
        binding,
        EnumSet.of(ResourceManagerClient.IamBindingOptions.PURGE_EXISTING_TEMPORARY_BINDINGS),
        bindingDescription);
    }
  }

  // -------------------------------------------------------------------------
  // Overrides.
  // -------------------------------------------------------------------------

  @Override
<<<<<<< HEAD
  @WithSpan
  protected void provisionAccess(
    JitActivationRequest<ProjectRoleBinding> request
  ) throws AccessException, AlreadyExistsException, IOException {
=======
  public int maximumNumberOfEntitlementsPerJitRequest() {
    return this.options.maxNumberOfEntitlementsPerJitRequest;
  }
>>>>>>> 762d035f

  @Override
  protected Activation provisionAccess(
    @NotNull JitActivationRequest<ProjectRole> request
  ) throws AccessException, AlreadyExistsException, IOException {
    Preconditions.checkNotNull(request, "request");

    var bindingDescription = String.format(
      "Self-approved, justification: %s",
      request.justification());

    provisionTemporaryBinding(
      bindingDescription,
      ProjectActivationRequest.projectId(request),
      request.requestingUser(),
      request.entitlements()
        .stream()
        .map(e -> e.roleBinding().role())
        .collect(Collectors.toSet()),
      request.startTime(),
      request.duration());

    return new Activation(
      request.startTime(),
      request.duration());
  }

  @Override
<<<<<<< HEAD
  @WithSpan
  protected void provisionAccess(
    UserId approvingUser,
    MpaActivationRequest<ProjectRoleBinding> request
=======
  protected Activation provisionAccess(
    @NotNull UserId approvingUser,
    @NotNull MpaActivationRequest<ProjectRole> request
>>>>>>> 762d035f
  ) throws AccessException, AlreadyExistsException, IOException {

    Preconditions.checkNotNull(request, "request");

    var bindingDescription = String.format(
      "Approved by %s, justification: %s",
      approvingUser.email,
      request.justification());

    //
    // NB. The start/end time for the binding is derived from the approval token. If multiple
    // reviewers try to approve the same token, the resulting condition (and binding) will
    // be the same.
    //

    provisionTemporaryBinding(
      bindingDescription,
      ProjectActivationRequest.projectId(request),
      request.requestingUser(),
      request.entitlements()
        .stream()
        .map(e -> e.roleBinding().role())
        .collect(Collectors.toSet()),
      request.startTime(),
      request.duration());

    return new Activation(
      request.startTime(),
      request.duration());
  }

  @Override
<<<<<<< HEAD
  @WithSpan
  public JsonWebTokenConverter<MpaActivationRequest<ProjectRoleBinding>> createTokenConverter() {
=======
  public @NotNull JsonWebTokenConverter<MpaActivationRequest<ProjectRole>> createTokenConverter() {
>>>>>>> 762d035f
    return new JsonWebTokenConverter<>() {
      @Override
      public JsonWebToken.Payload convert(@NotNull MpaActivationRequest<ProjectRole> request) {
        var roleBindings = request.entitlements()
          .stream()
          .map(ent -> ent.roleBinding())
          .toList();

        if (roleBindings.size() != 1) {
          throw new IllegalArgumentException("Request must have exactly one entitlement");
        }

        var roleBinding = roleBindings.get(0);

        return new JsonWebToken.Payload()
          .setJwtId(request.id().toString())
          .set("beneficiary", request.requestingUser().email)
          .set("reviewers", request.reviewers().stream().map(id -> id.email).collect(Collectors.toList()))
          .set("resource", roleBinding.fullResourceName())
          .set("role", roleBinding.role())
          .set("justification", request.justification())
          .set("start", request.startTime().getEpochSecond())
          .set("end", request.endTime().getEpochSecond());
      }

      @SuppressWarnings("unchecked")
      @Override
      public @NotNull MpaActivationRequest<ProjectRole> convert(@NotNull JsonWebToken.Payload payload) {
        var roleBinding = new RoleBinding(
          payload.get("resource").toString(),
          payload.get("role").toString());

        var startTime = ((Number)payload.get("start")).longValue();
        var endTime = ((Number)payload.get("end")).longValue();

        return new MpaRequest<>(
          new ActivationId(payload.getJwtId()),
          new UserId(payload.get("beneficiary").toString()),
          Set.of(new ProjectRole(roleBinding)),
          ((List<String>)payload.get("reviewers"))
            .stream()
            .map(email -> new UserId(email))
            .collect(Collectors.toSet()),
          payload.get("justification").toString(),
          Instant.ofEpochSecond(startTime),
          Duration.ofSeconds(endTime - startTime));
      }
    };
  }

  // -------------------------------------------------------------------------
  // Options.
  // -------------------------------------------------------------------------

  public record Options(int maxNumberOfEntitlementsPerJitRequest) {
    public Options {
      Preconditions.checkArgument(
        maxNumberOfEntitlementsPerJitRequest > 0,
        "The maximum number of entitlements per request must be greater than zero");
    }
  }
}<|MERGE_RESOLUTION|>--- conflicted
+++ resolved
@@ -105,18 +105,12 @@
   // -------------------------------------------------------------------------
 
   @Override
-<<<<<<< HEAD
-  @WithSpan
-  protected void provisionAccess(
-    JitActivationRequest<ProjectRoleBinding> request
-  ) throws AccessException, AlreadyExistsException, IOException {
-=======
   public int maximumNumberOfEntitlementsPerJitRequest() {
     return this.options.maxNumberOfEntitlementsPerJitRequest;
   }
->>>>>>> 762d035f
-
-  @Override
+
+  @Override
+  @WithSpan
   protected Activation provisionAccess(
     @NotNull JitActivationRequest<ProjectRole> request
   ) throws AccessException, AlreadyExistsException, IOException {
@@ -143,16 +137,10 @@
   }
 
   @Override
-<<<<<<< HEAD
   @WithSpan
-  protected void provisionAccess(
-    UserId approvingUser,
-    MpaActivationRequest<ProjectRoleBinding> request
-=======
   protected Activation provisionAccess(
     @NotNull UserId approvingUser,
     @NotNull MpaActivationRequest<ProjectRole> request
->>>>>>> 762d035f
   ) throws AccessException, AlreadyExistsException, IOException {
 
     Preconditions.checkNotNull(request, "request");
@@ -185,12 +173,8 @@
   }
 
   @Override
-<<<<<<< HEAD
   @WithSpan
-  public JsonWebTokenConverter<MpaActivationRequest<ProjectRoleBinding>> createTokenConverter() {
-=======
   public @NotNull JsonWebTokenConverter<MpaActivationRequest<ProjectRole>> createTokenConverter() {
->>>>>>> 762d035f
     return new JsonWebTokenConverter<>() {
       @Override
       public JsonWebToken.Payload convert(@NotNull MpaActivationRequest<ProjectRole> request) {
