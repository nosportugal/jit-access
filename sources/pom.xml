<?xml version="1.0"?>
<!--
  Copyright 2021 Google LLC

  Licensed to the Apache Software Foundation (ASF) under one
  or more contributor license agreements.  See the NOTICE file
  distributed with this work for additional information
  regarding copyright ownership.  The ASF licenses this file
  to you under the Apache License, Version 2.0 (the
  "License"); you may not use this file except in compliance
  with the License.  You may obtain a copy of the License at

  http://www.apache.org/licenses/LICENSE-2.0

  Unless required by applicable law or agreed to in writing,
  software distributed under the License is distributed on an
  "AS IS" BASIS, WITHOUT WARRANTIES OR CONDITIONS OF ANY
  KIND, either express or implied.  See the License for the
  specific language governing permissions and limitations
  under the License.
-->
<project xsi:schemaLocation="http://maven.apache.org/POM/4.0.0 http://maven.apache.org/xsd/maven-4.0.0.xsd" xmlns="http://maven.apache.org/POM/4.0.0"
  xmlns:xsi="http://www.w3.org/2001/XMLSchema-instance">
  <modelVersion>4.0.0</modelVersion>
  <groupId>com.google.solutions</groupId>
  <artifactId>jitaccess</artifactId>
  <version>1.7.0</version>
  <properties>
    <surefire-plugin.version>3.2.5</surefire-plugin.version>
    <maven.compiler.target>17</maven.compiler.target>
    <maven.compiler.source>17</maven.compiler.source>
<<<<<<< HEAD
    <quarkus.version>3.8.1</quarkus.version>
=======
    <quarkus.version>3.9.0</quarkus.version>
>>>>>>> 762d035f
    <project.build.sourceEncoding>UTF-8</project.build.sourceEncoding>
  </properties>

  <dependencyManagement>
    <dependencies>
      <dependency>
        <groupId>io.quarkus</groupId>
        <artifactId>quarkus-bom</artifactId>
        <version>${quarkus.version}</version>
        <type>pom</type>
        <scope>import</scope>
      </dependency>
    </dependencies>
  </dependencyManagement>

  <dependencies>
    <dependency>
      <groupId>io.quarkus</groupId>
      <artifactId>quarkus-resteasy</artifactId>
    </dependency>
    <dependency>
      <groupId>io.quarkus</groupId>
      <artifactId>quarkus-resteasy-jackson</artifactId>
    </dependency>
    <dependency>
      <groupId>com.google.auth</groupId>
      <artifactId>google-auth-library-oauth2-http</artifactId>
      <version>1.23.0</version>
    </dependency>
    <dependency>
      <groupId>com.google.apis</groupId>
      <artifactId>google-api-services-cloudresourcemanager</artifactId>
      <version>v3-rev20240310-2.0.0</version>
    </dependency>
    <dependency>
      <groupId>com.google.apis</groupId>
      <artifactId>google-api-services-cloudasset</artifactId>
      <version>v1-rev20240217-2.0.0</version>
    </dependency>
    <dependency>
      <groupId>com.google.apis</groupId>
      <artifactId>google-api-services-pubsub</artifactId>
      <version>v1-rev20240220-2.0.0</version>
    </dependency>
    <dependency>
      <groupId>com.google.apis</groupId>
      <artifactId>google-api-services-iamcredentials</artifactId>
      <version>v1-rev20240227-2.0.0</version>
    </dependency>
    <dependency>
      <groupId>com.google.apis</groupId>
      <artifactId>google-api-services-secretmanager</artifactId>
      <version>v1-rev20240314-2.0.0</version>
    </dependency>
    <dependency>
      <groupId>com.google.apis</groupId>
      <artifactId>google-api-services-admin-directory</artifactId>
      <version>directory_v1-rev20240304-2.0.0</version>
    </dependency>
    <dependency>
      <groupId>com.google.apis</groupId>
      <artifactId>google-api-services-cloudidentity</artifactId>
      <version>v1-rev20240312-2.0.0</version>
    </dependency>

    <dependency>
      <groupId>com.google.code.gson</groupId>
      <artifactId>gson</artifactId>
      <version>2.10.1</version>
    </dependency>
    <dependency>
      <groupId>com.sun.mail</groupId>
      <artifactId>jakarta.mail</artifactId>
      <version>2.0.1</version>
    </dependency>
    <dependency>
<<<<<<< HEAD
      <groupId>io.quarkus</groupId>
      <artifactId>quarkus-opentelemetry</artifactId>
      <version>${quarkus.version}</version>
    </dependency>
    <dependency>
      <groupId>io.quarkiverse.opentelemetry.exporter</groupId>
      <artifactId>quarkus-opentelemetry-exporter-gcp</artifactId>
      <version>3.5.0.Final</version>
=======
      <groupId>dev.cel</groupId>
      <artifactId>cel</artifactId>
      <version>0.4.1</version>
>>>>>>> 762d035f
    </dependency>

    <!-- Test dependencies -->
    <dependency>
      <groupId>io.quarkus</groupId>
      <artifactId>quarkus-junit5</artifactId>
      <scope>test</scope>
    </dependency>
    <dependency>
      <groupId>org.mockito</groupId>
      <artifactId>mockito-core</artifactId>
      <version>5.11.0</version>
      <scope>test</scope>
    </dependency>
    <dependency>
      <groupId>org.jetbrains</groupId>
      <artifactId>annotations</artifactId>
    </dependency>
  </dependencies>

  <build>
    <plugins>
      <plugin>
        <groupId>io.quarkus</groupId>
        <artifactId>quarkus-maven-plugin</artifactId>
        <version>${quarkus.version}</version>
        <executions>
          <execution>
            <goals>
              <goal>build</goal>
            </goals>
          </execution>
        </executions>
      </plugin>
      <plugin>
        <!--
          Run unit tests. These tests don't access the network.
        -->
        <groupId>org.apache.maven.plugins</groupId>
        <artifactId>maven-surefire-plugin</artifactId>
        <version>${surefire-plugin.version}</version>
      </plugin>
      <plugin>
        <!--
          Run integration tests. These tests access Google Cloud resources and need a
          test.properties configuration file. They do not use Quarkus, so we run them
          in the "test" phase.
        -->
        <groupId>org.apache.maven.plugins</groupId>
        <artifactId>maven-failsafe-plugin</artifactId>
        <version>${surefire-plugin.version}</version>
        <executions>
          <execution>
            <goals>
              <goal>integration-test</goal>
              <goal>verify</goal>
            </goals>
            <phase>test</phase>
          </execution>
        </executions>
      </plugin>
    </plugins>

    <resources>
      <resource>
        <directory>src/main/resources</directory>
        <filtering>false</filtering>
      </resource>
      <resource>
        <directory>src/main/resources-filtered</directory>
        <filtering>true</filtering>
      </resource>
    </resources>
  </build>
</project><|MERGE_RESOLUTION|>--- conflicted
+++ resolved
@@ -29,11 +29,7 @@
     <surefire-plugin.version>3.2.5</surefire-plugin.version>
     <maven.compiler.target>17</maven.compiler.target>
     <maven.compiler.source>17</maven.compiler.source>
-<<<<<<< HEAD
-    <quarkus.version>3.8.1</quarkus.version>
-=======
     <quarkus.version>3.9.0</quarkus.version>
->>>>>>> 762d035f
     <project.build.sourceEncoding>UTF-8</project.build.sourceEncoding>
   </properties>
 
@@ -110,7 +106,6 @@
       <version>2.0.1</version>
     </dependency>
     <dependency>
-<<<<<<< HEAD
       <groupId>io.quarkus</groupId>
       <artifactId>quarkus-opentelemetry</artifactId>
       <version>${quarkus.version}</version>
@@ -119,11 +114,11 @@
       <groupId>io.quarkiverse.opentelemetry.exporter</groupId>
       <artifactId>quarkus-opentelemetry-exporter-gcp</artifactId>
       <version>3.5.0.Final</version>
-=======
+    </dependency>
+    <dependency>
       <groupId>dev.cel</groupId>
       <artifactId>cel</artifactId>
       <version>0.4.1</version>
->>>>>>> 762d035f
     </dependency>
 
     <!-- Test dependencies -->
