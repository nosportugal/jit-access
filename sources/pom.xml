--- conflicted
+++ resolved
@@ -26,17 +26,10 @@
   <artifactId>jitaccess</artifactId>
   <version>1.5.0</version>
   <properties>
-<<<<<<< HEAD
     <surefire-plugin.version>3.2.2</surefire-plugin.version>
     <maven.compiler.target>17</maven.compiler.target>
     <maven.compiler.source>17</maven.compiler.source>
     <quarkus.version>3.6.0</quarkus.version>
-=======
-    <surefire-plugin.version>3.2.1</surefire-plugin.version>
-    <maven.compiler.target>17</maven.compiler.target>
-    <maven.compiler.source>17</maven.compiler.source>
-    <quarkus.version>3.5.0</quarkus.version>
->>>>>>> 9b98d68f
     <project.build.sourceEncoding>UTF-8</project.build.sourceEncoding>
   </properties>
 
@@ -74,16 +67,12 @@
     <dependency>
       <groupId>com.google.apis</groupId>
       <artifactId>google-api-services-cloudasset</artifactId>
-<<<<<<< HEAD
       <version>v1-rev20231111-2.0.0</version>
     </dependency>
     <dependency>
       <groupId>com.google.apis</groupId>
       <artifactId>google-api-services-pubsub</artifactId>
       <version>v1-rev20230830-2.0.0</version>
-=======
-      <version>v1-rev20231013-2.0.0</version>
->>>>>>> 9b98d68f
     </dependency>
     <dependency>
       <groupId>com.google.apis</groupId>
@@ -125,11 +114,7 @@
     <dependency>
       <groupId>org.mockito</groupId>
       <artifactId>mockito-core</artifactId>
-<<<<<<< HEAD
       <version>5.8.0</version>
-=======
-      <version>5.7.0</version>
->>>>>>> 9b98d68f
       <scope>test</scope>
     </dependency>
   </dependencies>
